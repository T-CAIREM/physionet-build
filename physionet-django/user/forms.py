from django import forms
from django.conf import settings
from django.contrib.auth import forms as auth_forms
from django.contrib.auth import password_validation
from django.core.files.uploadedfile import UploadedFile
from django.db import transaction
from django.db.models import F, Q
from django.forms.widgets import FileInput
from django.utils import timezone
from django.utils.crypto import get_random_string
from django.utils.translation import ugettext_lazy
<<<<<<< HEAD
from user.models import (
    AssociatedEmail,
    CloudInformation,
    CredentialApplication,
    Profile,
    User,
    Training,
    TrainingQuestion,
    TrainingType,
    TrainingStatus,
    RequiredField,
)
=======
from project.models import PublishedProject
from user.models import AssociatedEmail, CloudInformation, CredentialApplication, Profile, User
>>>>>>> 34d737fc
from user.trainingreport import TrainingCertificateError, find_training_report_url
from user.userfiles import UserFiles
from user.validators import UsernameValidator, validate_name
from user.widgets import ProfilePhotoInput

from django.db.models import OuterRef, Exists


class AssociatedEmailChoiceForm(forms.Form):
    """
    For letting users choose one of their AssociatedEmails.
    E.g. primary email, public email, corresponding email
    """
    associated_email = forms.ModelChoiceField(queryset=None, to_field_name='email',
        label='Email')

    def __init__(self, user, selection_type, author=None, *args, **kwargs):
        # Email choices are those belonging to a user
        super(AssociatedEmailChoiceForm, self).__init__(*args, **kwargs)

        associated_emails = user.associated_emails.filter(is_verified=True).order_by('-is_primary_email')
        self.fields['associated_email'].queryset = associated_emails

        if selection_type == 'primary':
            self.fields['associated_email'].empty_label = None
            self.fields['associated_email'].initial = associated_emails.filter(
                is_primary_email=True).first()
        elif selection_type == 'public':
            # This might be None
            self.fields['associated_email'].initial = associated_emails.filter(
                is_public=True).first()
            self.fields['associated_email'].required = False
        elif selection_type == 'corresponding':
            self.fields['associated_email'].empty_label = None
            self.fields['associated_email'].initial = author.corresponding_email


class AddEmailForm(forms.ModelForm):
    """
    For adding new associated emails
    """
    class Meta:
        model = AssociatedEmail
        fields = ('email',)
        widgets = {
            'email': forms.EmailInput(
                attrs={'class': 'form-control dropemail'}),
        }

    def clean_email(self):
        """
        Check that the email is unique for the user. Make the email
        lowercase
        """
        data = self.cleaned_data['email'].lower()

        if AssociatedEmail.objects.filter(email=data).exists():
            raise forms.ValidationError(
                'The email is already registered')

        return data


class LoginForm(auth_forms.AuthenticationForm):
    """
    Form for logging in.
    """
    username = auth_forms.UsernameField(
        label='Email or Username',
        max_length=254,
        widget=forms.TextInput(attrs={'autofocus': True, 'class': 'form-control',
            'placeholder': 'Email or Username'}),
    )
    password = forms.CharField(
        label='Password',
        strip=False,
        widget=forms.PasswordInput(attrs={'class': 'form-control',
            'placeholder': 'Password'}),
    )

    remember = forms.BooleanField(label='Remember Me', required=False)

    error_messages = {
        'invalid_login': ugettext_lazy(
            "Please enter a correct username/email and password. Note that the password "
            "field is case-sensitive."
        ),
        'inactive': ugettext_lazy("This account has not been activated. Please check your "
            "email for the activation link."),
    }



class UserChangeForm(forms.ModelForm):
    """A form for updating user objects in the admin interface. Includes all
    fields on the user, but replaces the password field with the password hash
    display field. Use the admin interface to change passwords.
    """
    password = auth_forms.ReadOnlyPasswordHashField()

    class Meta:
        model = User
        fields = ('email', 'password', 'is_active', 'is_admin')

    def clean_password(self):
        # Regardless of what the user provides, return the initial value.
        # This is done here, rather than on the field, because the
        # field does not have access to the initial value
        return self.initial["password"]

class UsernameChangeForm(forms.ModelForm):
    """
    Updating the username filed
    """

    class Meta:
        model = User
        fields = ('username',)
        widgets = {
            'username':forms.TextInput(attrs={'class': 'form-control', 'validators':[UsernameValidator]}),
        }

    def clean_username(self):
        "Record the original username in case it is needed"
        self.old_username = self.instance.username
        self.old_file_root = self.instance.file_root()

        if User.objects.filter(username__iexact=self.cleaned_data['username']):
            raise forms.ValidationError("A user with that username already exists.")
        return self.cleaned_data['username'].lower()

    def save(self):
        """
        Change the media file directory name and photo name if any,
        to match the new username
        """
        new_username = self.cleaned_data['username']

        if self.old_username != new_username:
            with transaction.atomic():
                super().save()
                profile = self.instance.profile
                if profile.photo:
                    name_components = profile.photo.name.split('/')
                    name_components[1] = new_username
                    profile.photo.name = '/'.join(name_components)
                    profile.save()

                UserFiles().rename(self.old_file_root, self.instance)


class SaferImageField(forms.ImageField):
    """
    A field for uploaded image files.

    This wraps Django's django.forms.fields.ImageField (not to be
    confused with django.db.models.fields.files.ImageField!)

    When a file is uploaded, it is required to be a valid JPEG or PNG
    image file.  The filename specified by the client is ignored; the
    file is renamed to either 'image.png' or 'image.jpg' according to
    the detected type.

    The type is enforced both by checking the magic number before
    passing the file to ImageField.to_python (which invokes
    PIL.Image.open), and by checking the content type that Pillow
    reports.

    Since we check the magic number before calling PIL.Image.open,
    this means we avoid calling many of the possible image format
    parsers, which are historically sources of countless security
    bugs.

    Note, however, that this does not avoid calling *all* undesired
    parsers.  If one parser fails, then Pillow will try again with the
    next one in the list.  Most of the Pillow parsers will immediately
    reject files that don't start with an appropriate magic number,
    but some parsers may not.
    """

    ACCEPT_TYPES = ['image/jpeg', 'image/png']

    TYPE_SUFFIX = {
        'image/jpeg': '.jpg',
        'image/png': '.png',
    }

    TYPE_SIGNATURE = {
        'image/jpeg': b'\xff\xd8',
        'image/png': b'\x89PNG\x0d\x0a\x1a\x0a',
    }

    def to_python(self, data):
        if data in self.empty_values:
            return None

        if hasattr(data, 'temporary_file_path'):
            path = data.temporary_file_path()
            with open(path, 'rb') as f:
                signature = f.read(16)
        else:
            signature = data.read(16)
            data.seek(0)

        for content_type in self.ACCEPT_TYPES:
            if signature.startswith(self.TYPE_SIGNATURE[content_type]):
                break
        else:
            raise forms.ValidationError('Not a valid JPEG or PNG image file.')

        result = super().to_python(data)

        # check that the content type is what we expected
        if result.content_type != content_type:
            raise forms.ValidationError('Not a valid JPEG or PNG image file.')

        # set the name according to the content type
        result.name = 'image' + self.TYPE_SUFFIX[content_type]
        return result

    def widget_attrs(self, widget):
        attrs = super().widget_attrs(widget)
        if isinstance(widget, FileInput):
            attrs['accept'] = ','.join(self.ACCEPT_TYPES)
        return attrs


class ProfileForm(forms.ModelForm):
    """
    For editing the profile
    """
    photo = SaferImageField(required=False, widget=ProfilePhotoInput(
        attrs={'template_name': 'user/profile_photo_input.html'}))

    class Meta:
        model = Profile
        fields = ('first_names', 'last_name', 'affiliation',
                  'location', 'website', 'photo')

    def clean_photo(self):
        data = self.cleaned_data['photo']
        # Check size if file is being uploaded
        if data and isinstance(data, UploadedFile):
            if data.size > Profile.MAX_PHOTO_SIZE:
                raise forms.ValidationError('Exceeded maximum size: {0}'.format(Profile.MAX_PHOTO_SIZE))
        # Save the existing file path in case it needs to be deleted.
        # After is_valid runs, the instance photo is already updated.
        if self.instance.photo:
            self.old_photo_path = UserFiles().get_photo_path(self.instance)

        return data

    def save(self):
        # Delete the old photo if the user is uploading a new photo, and
        # they already had one (before saving the new photo)
        if 'photo' in self.changed_data and hasattr(self, 'old_photo_path'):
            UserFiles().remove_photo(self.old_photo_path)
        super(ProfileForm, self).save()


class RegistrationForm(forms.ModelForm):
    """A form for creating new users. Includes all the required
    fields, plus a repeated password.
    """

    first_names = forms.CharField(max_length=100, label='First Names',
                    widget=forms.TextInput(attrs={'class': 'form-control'}),
                    validators=[validate_name])
    last_name = forms.CharField(max_length=50, label='Last Name',
                    widget=forms.TextInput(attrs={'class': 'form-control'}),
                    validators=[validate_name])

    class Meta:
        model = User
        fields = ('email','username',)
        widgets = {
            'email': forms.EmailInput(attrs={'class': 'form-control'}),
            'username': forms.TextInput(attrs={'class': 'form-control'}),
        }

    def clean_username(self):
        "Record the original username in case it is needed"
        if User.objects.filter(username__iexact=self.cleaned_data['username']):
            raise forms.ValidationError("A user with that username already exists.")
        return self.cleaned_data['username'].lower()

    def save(self, sso_id=None):
        """
        Process the registration form
        """
        if self.errors:
            return

        user = super(RegistrationForm, self).save(commit=False)
        user.email = user.email.lower()
        user.sso_id = sso_id

        with transaction.atomic():
            user.save()
            # Save additional fields in Profile model
            Profile.objects.create(user=user,
                first_names=self.cleaned_data['first_names'],
                last_name=self.cleaned_data['last_name'])
            return user


# Split the credential application forms into multiple forms
class PersonalCAF(forms.ModelForm):
    """
    Credential application form personal attributes
    """
    class Meta:
        model = CredentialApplication
        fields = ('first_names', 'last_name', 'suffix', 'researcher_category',
            'organization_name', 'job_title', 'city', 'state_province',
            'zip_code', 'country', 'webpage')
        help_texts = {
            'first_names': """Your first name(s). This can be edited in your
                profile settings.""",
            'last_name': """Your last (family) name. This can be edited in
                your profile settings.""",
            'suffix': """Please leave the suffix blank if your name does not
                include a suffix like "Jr." or "III". Do not list degrees.
                Do not put a prefix like "Mr" or "Ms". Do not put "not
                applicable".""",
            'researcher_category': "Your research status.",
            'organization_name': """Your employer or primary affiliation.
                Put "None" if you are an independent researcher.""",
            'job_title': """Your job title or position (e.g., student) within
                your institution or organization.""",
            'city': "The city where you live.",
            'state_province': "The state or province where you live. (Required for residents of Canada or the US.)",
            'zip_code': "The zip code of the city where you live.",
            'country': "The country where you live.",
            'webpage': """Please include a link to a webpage with your
                biography or other personal details (ORCID, LinkedIn,
                Github, etc.).""",
            'research_summary': """Brief description of your proposed research.
                If you will be using the data for a class, please include
                course name and number in your description.""",
        }
        widgets = {
           'research_summary': forms.Textarea(attrs={'rows': 3}),
           'suffix': forms.TextInput(attrs={'autocomplete': 'off'}),
        }
        labels = {
            'state_province': 'State/Province',
            'first_names': 'First (given) name(s)',
            'last_name': 'Last (family) name(s)',
            'suffix': 'Suffix, if applicable:',
            'job_title': 'Job title or position',
            'zip_code': 'ZIP/postal code'
        }

    def __init__(self, user, *args, **kwargs):
        super().__init__(*args, **kwargs)
        self.user = user
        self.profile = user.profile
        self.fields['first_names'].disabled = True
        self.fields['last_name'].disabled = True

        self.initial = {'first_names':self.profile.first_names,
            'last_name':self.profile.last_name,
            'organization_name':self.profile.affiliation,
            'webpage':self.profile.website}


class ResearchCAF(forms.ModelForm):
    """
    Credential application form research attributes
    """
    class Meta:
        model = CredentialApplication
        fields = ('research_summary',)
        help_texts = {
            'research_summary': """Brief description of your research. If you
                will be using the data for a class, please include course name
                and number in your description.""",
        }
        widgets = {
           'research_summary': forms.Textarea(attrs={'rows': 2}),
        }

        labels = {
            'research_summary': 'Research Topic'
        }


class ReferenceCAF(forms.ModelForm):
    """
    Credential application form reference attributes
    """
    class Meta:
        model = CredentialApplication
        fields = ('reference_category', 'reference_name',
            'reference_email', 'reference_organization', 'reference_title')
        help_texts = {
            'reference_category': """Your reference's relationship to you. If
                you are a student or postdoc, this must be your supervisor.
                Otherwise, you may list a colleague. Do not list yourself
                or another student as reference. Remind your reference to
                respond promptly, as long response times will prevent approval
                of your application.""",
            'reference_name': 'The full name of your reference.',
            'reference_email': """The email address of your reference. It is
                strongly recommended that this be an institutional email address.""",
            'reference_organization': """Your reference's employer or primary
                affiliation.""",
            'reference_title': "Your reference's professional title or position."
        }
        labels = {
            'reference_title': 'Reference job title or position'
        }

    def __init__(self, user, *args, **kwargs):
        """
        This form is only for processing post requests.
        """
        super().__init__(*args, **kwargs)
        self.user = user

    def clean_reference_name(self):
        reference_name = self.cleaned_data.get('reference_name')
        if reference_name:
            return reference_name.strip()

    def clean_reference_email(self):
        reference_email = self.cleaned_data.get('reference_email')
        if reference_email:
            if reference_email in self.user.get_emails():
                raise forms.ValidationError("""You can not put yourself
                    as a reference.""")
            else:
                return reference_email.strip()

    def clean_reference_title(self):
        reference_title = self.cleaned_data.get('reference_title')
        if reference_title:
            return reference_title.strip()


class CredentialApplicationForm(forms.ModelForm):
    """
    Form to apply for credentialling
    """
    class Meta:
        model = CredentialApplication
        fields = (
            # Personal
            'first_names', 'last_name', 'suffix', 'researcher_category',
            'organization_name', 'job_title', 'city', 'state_province',
            'zip_code', 'country', 'webpage',
            # Reference
            'reference_category', 'reference_name', 'reference_email',
            'reference_organization', 'reference_title',
            # Research area
            'research_summary')

    def __init__(self, user, *args, **kwargs):
        """
        This form is only for processing post requests.
        """
        super().__init__(*args, **kwargs)
        self.user = user
        self.profile = user.profile
        self.fields['first_names'].disabled = True
        self.fields['last_name'].disabled = True
        self.initial = {'first_names': self.profile.first_names,
                        'last_name': self.profile.last_name}

    def clean(self):
        data = self.cleaned_data

        if any(self.errors):
            return

        ref_details = [data['reference_category'] is not None,
                       data['reference_name'],
                       data['reference_email'],
                       data['reference_organization'],
                       data['reference_title']]

        ref_required = data['researcher_category'] in [0, 1, 6, 7]
        supervisor_required = data['researcher_category'] in [0, 1, 7]
        state_required = data['country'] in ['US', 'CA']

        # Students and postdocs must provide their supervisor as a reference
        if supervisor_required and data['reference_category'] != 0:
            raise forms.ValidationError("""If you are a student or postdoc,
                you must provide your supervisor as a reference.""")

        # Check the full reference details are provided if appropriate
        if ref_required and not all(ref_details):
            raise forms.ValidationError("""A reference is required. Please
                provide full contact details, including a reference
                category.""")

        # if any reference fields are add, all fields must be completed
        if any(ref_details) and not all(ref_details):
            raise forms.ValidationError("""Please provide full details for your
                reference, including the reference category.""")

        # If applicant is from USA or Canada, the state must be provided
        if state_required and not data['state_province']:
            raise forms.ValidationError("Please add your state or province.")

        if not self.instance and CredentialApplication.objects.filter(user=self.user, status=0):
            raise forms.ValidationError('Outstanding application exists.')

    def save(self):
        credential_application = super().save(commit=False)
        slug = get_random_string(20)
        while CredentialApplication.objects.filter(slug=slug):
            slug = get_random_string(20)
        credential_application.user = self.user
        credential_application.slug = slug
        credential_application.save()
        return credential_application


class CredentialReferenceForm(forms.ModelForm):
    """
    Form to apply for credentialling. The name must match.
    """
    class Meta:
        model = CredentialApplication
        fields = ('reference_response', 'reference_response_text')
        labels = {
            'reference_response': 'I am familiar with the research and support this request.',
            'reference_response_text': 'Please briefly describe your working relationship with the applicant.'
        }
        widgets = {
            'reference_response_text':forms.Textarea(attrs={'rows': 3}),
        }

    def save(self):
        """
        Process the decision
        """
        application = super().save(commit=False)

        # Deny
        if self.cleaned_data['reference_response'] == 1:
            application.status = 1

        application.reference_response_datetime = timezone.now()
        application.reference_response_text = self.cleaned_data['reference_response_text']
        application.save()
        return application


class ContactForm(forms.Form):
    """
    For contacting support
    """
    name = forms.CharField(max_length=100, widget=forms.TextInput(
        attrs={'class': 'form-control', 'placeholder': 'Name *'}))
    email = forms.EmailField(max_length=100, widget=forms.TextInput(
        attrs={'class': 'form-control', 'placeholder': 'Email *'}))
    subject = forms.CharField(max_length=100, widget=forms.TextInput(
        attrs={'class': 'form-control', 'placeholder': 'Subject *'}))
    message = forms.CharField(max_length=2000, widget=forms.Textarea(
        attrs={'class': 'form-control', 'placeholder': 'Message *'}))

    def clean_email(self):
        # Disallow addresses that look like they come from this machine.
        addr = self.cleaned_data['email'].lower()
        for domain in settings.EMAIL_FROM_DOMAINS:
            if addr.endswith('@' + domain) or addr.endswith('.' + domain):
                raise forms.ValidationError('Please enter your email address.')
        return self.cleaned_data['email']

class CloudForm(forms.ModelForm):
    """
    Form to store the AWS ID, and point to the google GCP email.
    """
    class Meta:
        model = CloudInformation
        fields = ('gcp_email','aws_id',)
        labels = {
            'gcp_email': 'Google (Email)',
            'aws_id': 'Amazon (ID)',
        }
    def __init__(self, *args, **kwargs):
        # Email choices are those belonging to a user
        super().__init__(*args, **kwargs)
        associated_emails = self.instance.user.associated_emails.filter(is_verified=True)
        self.fields['gcp_email'].queryset = associated_emails
        self.fields['gcp_email'].required = False


# class ActivationForm(forms.ModelForm):
class ActivationForm(forms.Form):
    """A form for creating new users. Includes all the required
    fields, plus a repeated password.
    """
    username = forms.CharField(disabled=True, widget=forms.TextInput(attrs={
        'class': 'form-control'}))
    email = forms.EmailField(disabled=True, widget=forms.TextInput(attrs={
        'class': 'form-control'}))
    password1 = forms.CharField(label='Password',
                    widget=forms.PasswordInput(attrs={'class': 'form-control'}))
    password2 = forms.CharField(label='Password Confirmation',
                    widget=forms.PasswordInput(attrs={'class': 'form-control'}))

    def __init__(self, user, *args, **kwargs):
        """
        This form is only for processing post requests.
        """
        super().__init__(*args, **kwargs)
        self.fields['username'].initial = user.username
        self.fields['email'].initial = user.email
        self.user = user

    def clean_password2(self):
        # Check that the two password entries match
        password1 = self.cleaned_data.get('password1')
        password2 = self.cleaned_data.get('password2')
        if password1 and password2 and password1 != password2:
            raise forms.ValidationError("The passwords don't match")

        password_validation.validate_password(
            self.cleaned_data.get('password1'), user=self.user)

        return password1


class TrainingForm(forms.ModelForm):
    completion_report = forms.FileField(widget=forms.HiddenInput(), disabled=True, required=False, label="Document")
    completion_report_url = forms.URLField(widget=forms.HiddenInput(), disabled=True, required=False, label="URL")

    class Meta:
        model = Training
        fields = ('training_type', 'completion_report', 'completion_report_url')
        labels = {'training_type': 'Training Type'}

    def __init__(self, user, *args, **kwargs):
        self.user = user
        training_type_id = kwargs.pop('training_type', None)

        super().__init__(*args, **kwargs)

        self.training_type = TrainingType.objects.filter(id=training_type_id).first()

        self.fields['training_type'].initial = self.training_type

        if self.training_type is not None:
            if self.training_type.required_field == RequiredField.DOCUMENT:
                self.fields['completion_report'].disabled = False
                self.fields['completion_report'].required = True
                self.fields['completion_report'].widget = forms.FileInput()
            elif self.training_type.required_field == RequiredField.URL:
                self.fields['completion_report_url'].disabled = False
                self.fields['completion_report_url'].required = True
                self.fields['completion_report_url'].widget = forms.URLInput()

    def clean(self):
        data = super().clean()

        trainings = Training.objects.filter(
            Q(status=TrainingStatus.REVIEW)
            | Q(status=TrainingStatus.ACCEPTED, training_type__valid_duration__isnull=True)
            | Q(
                status=TrainingStatus.ACCEPTED,
                process_datetime__gte=timezone.now() - F('training_type__valid_duration'),
            )
        ).filter(training_type=OuterRef('pk'), user=self.user)
        available_training_types = TrainingType.objects.annotate(training_exists=Exists(trainings)).filter(
            training_exists=False
        )

        if data['training_type'] not in available_training_types:
            raise forms.ValidationError('You have already submitted a training of this type.')

    def save(self):
        training = super().save(commit=False)

        slug = get_random_string(20)
        while Training.objects.filter(slug=slug).exists():
            slug = get_random_string(20)

        training.slug = slug
        training.user = self.user
        training.save()

        training_questions = []
        for question in training.training_type.questions.all():
            training_questions.append(TrainingQuestion(training=training, question=question))

        TrainingQuestion.objects.bulk_create(training_questions)

        return training<|MERGE_RESOLUTION|>--- conflicted
+++ resolved
@@ -9,7 +9,6 @@
 from django.utils import timezone
 from django.utils.crypto import get_random_string
 from django.utils.translation import ugettext_lazy
-<<<<<<< HEAD
 from user.models import (
     AssociatedEmail,
     CloudInformation,
@@ -22,10 +21,6 @@
     TrainingStatus,
     RequiredField,
 )
-=======
-from project.models import PublishedProject
-from user.models import AssociatedEmail, CloudInformation, CredentialApplication, Profile, User
->>>>>>> 34d737fc
 from user.trainingreport import TrainingCertificateError, find_training_report_url
 from user.userfiles import UserFiles
 from user.validators import UsernameValidator, validate_name
