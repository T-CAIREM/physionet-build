--- conflicted
+++ resolved
@@ -1,13 +1,8 @@
+from django.contrib.auth import forms as auth_forms
+from django.contrib.auth import password_validation
+from .models import User, Profile
 from django import forms
-<<<<<<< HEAD
-from .models import User
-from django.contrib.auth import forms as auth_forms
-from django.contrib.auth import  password_validation
-=======
-from .models import User, Profile
-from django.contrib.auth.forms import ReadOnlyPasswordHashField, AuthenticationForm, UsernameField
 
->>>>>>> 0a5b925b
 
 class UserCreationForm(forms.ModelForm):
     """A form for creating new users. Includes all the required
@@ -93,7 +88,6 @@
 
     remember = forms.BooleanField(label='Remember Me', required=False)
 
-<<<<<<< HEAD
 class ResetForm(auth_forms.PasswordResetForm):
     """
     Form to send the email to reset the password.
@@ -119,7 +113,6 @@
         strip=False,
         widget=forms.PasswordInput(attrs={'autofocus': True, 'class':'form-control', 'placeholder':'Password'}),
     )
-=======
 
 class ProfileForm(forms.ModelForm):
     """
@@ -142,4 +135,3 @@
     # url = models.URLField(default='', blank=True, null=True)
     # identity_verification_date = models.DateField(blank=True, null=True)
     # phone = models.CharField(max_length=20, blank=True, default='')
->>>>>>> 0a5b925b
