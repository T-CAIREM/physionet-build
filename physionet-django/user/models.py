import logging
import os
import pdb
import uuid
from datetime import timedelta

from django.conf import settings
from django.contrib import messages
# from django.contrib.auth. import user_logged_in
from django.contrib.auth import get_user_model, signals
from django.contrib.auth.models import AbstractBaseUser, BaseUserManager
from django.core.exceptions import ObjectDoesNotExist, ValidationError
from django.core.validators import EmailValidator, FileExtensionValidator
from django.db import DatabaseError, models, transaction
from django.contrib.contenttypes.fields import GenericRelation
from django.db.models.signals import post_save
from django.dispatch import receiver
from django.db.models import CharField
from django.db.models.functions import Lower
from django.db.models.signals import post_save
from django.dispatch import receiver
from django.utils import timezone
from django.utils.crypto import constant_time_compare
from django.utils.translation import ugettext as _

from project.modelcomponents.access import AccessPolicy
from project.modelcomponents.fields import SafeHTMLField
from user import validators
from user.userfiles import UserFiles
from user.enums import TrainingStatus, RequiredField
from user.managers import TrainingQuerySet

logger = logging.getLogger(__name__)

# Support the LOWER() keyword in querysets (e.g. 'Q(email__lower__in)')
CharField.register_lookup(Lower, "lower")

COUNTRIES = (
    ("AF", _("Afghanistan")),
    ("AX", _("Åland Islands")),
    ("AL", _("Albania")),
    ("DZ", _("Algeria")),
    ("AS", _("American Samoa")),
    ("AD", _("Andorra")),
    ("AO", _("Angola")),
    ("AI", _("Anguilla")),
    ("AQ", _("Antarctica")),
    ("AG", _("Antigua and Barbuda")),
    ("AR", _("Argentina")),
    ("AM", _("Armenia")),
    ("AW", _("Aruba")),
    ("AU", _("Australia")),
    ("AT", _("Austria")),
    ("AZ", _("Azerbaijan")),
    ("BS", _("Bahamas")),
    ("BH", _("Bahrain")),
    ("BD", _("Bangladesh")),
    ("BB", _("Barbados")),
    ("BY", _("Belarus")),
    ("BE", _("Belgium")),
    ("BZ", _("Belize")),
    ("BJ", _("Benin")),
    ("BM", _("Bermuda")),
    ("BT", _("Bhutan")),
    ("BO", _("Bolivia (Plurinational State of)")),
    ("BQ", _("Bonaire, Sint Eustatius and Saba")),
    ("BA", _("Bosnia and Herzegovina")),
    ("BW", _("Botswana")),
    ("BV", _("Bouvet Island")),
    ("BR", _("Brazil")),
    ("IO", _("British Indian Ocean Territory")),
    ("BN", _("Brunei Darussalam")),
    ("BG", _("Bulgaria")),
    ("BF", _("Burkina Faso")),
    ("BI", _("Burundi")),
    ("CV", _("Cabo Verde")),
    ("KH", _("Cambodia")),
    ("CM", _("Cameroon")),
    ("CA", _("Canada")),
    ("KY", _("Cayman Islands")),
    ("CF", _("Central African Republic")),
    ("TD", _("Chad")),
    ("CL", _("Chile")),
    ("CN", _("China")),
    ("CX", _("Christmas Island")),
    ("CC", _("Cocos (Keeling) Islands")),
    ("CO", _("Colombia")),
    ("KM", _("Comoros")),
    ("CD", _("Congo (the Democratic Republic of the)")),
    ("CG", _("Congo")),
    ("CK", _("Cook Islands")),
    ("CR", _("Costa Rica")),
    ("CI", _("Côte d'Ivoire")),
    ("HR", _("Croatia")),
    ("CU", _("Cuba")),
    ("CW", _("Curaçao")),
    ("CY", _("Cyprus")),
    ("CZ", _("Czechia")),
    ("DK", _("Denmark")),
    ("DJ", _("Djibouti")),
    ("DM", _("Dominica")),
    ("DO", _("Dominican Republic")),
    ("EC", _("Ecuador")),
    ("EG", _("Egypt")),
    ("SV", _("El Salvador")),
    ("GQ", _("Equatorial Guinea")),
    ("ER", _("Eritrea")),
    ("EE", _("Estonia")),
    ("SZ", _("Eswatini")),
    ("ET", _("Ethiopia")),
    ("FK", _("Falkland Islands  [Malvinas]")),
    ("FO", _("Faroe Islands")),
    ("FJ", _("Fiji")),
    ("FI", _("Finland")),
    ("FR", _("France")),
    ("GF", _("French Guiana")),
    ("PF", _("French Polynesia")),
    ("TF", _("French Southern Territories")),
    ("GA", _("Gabon")),
    ("GM", _("Gambia")),
    ("GE", _("Georgia")),
    ("DE", _("Germany")),
    ("GH", _("Ghana")),
    ("GI", _("Gibraltar")),
    ("GR", _("Greece")),
    ("GL", _("Greenland")),
    ("GD", _("Grenada")),
    ("GP", _("Guadeloupe")),
    ("GU", _("Guam")),
    ("GT", _("Guatemala")),
    ("GG", _("Guernsey")),
    ("GN", _("Guinea")),
    ("GW", _("Guinea-Bissau")),
    ("GY", _("Guyana")),
    ("HT", _("Haiti")),
    ("HM", _("Heard Island and McDonald Islands")),
    ("VA", _("Holy See")),
    ("HN", _("Honduras")),
    ("HK", _("Hong Kong")),
    ("HU", _("Hungary")),
    ("IS", _("Iceland")),
    ("IN", _("India")),
    ("ID", _("Indonesia")),
    ("IR", _("Iran (Islamic Republic of)")),
    ("IQ", _("Iraq")),
    ("IE", _("Ireland")),
    ("IM", _("Isle of Man")),
    ("IL", _("Israel")),
    ("IT", _("Italy")),
    ("JM", _("Jamaica")),
    ("JP", _("Japan")),
    ("JE", _("Jersey")),
    ("JO", _("Jordan")),
    ("KZ", _("Kazakhstan")),
    ("KE", _("Kenya")),
    ("KI", _("Kiribati")),
    ("KP", _("Korea (the Democratic People's Republic of)")),
    ("KR", _("Korea (the Republic of)")),
    ("KW", _("Kuwait")),
    ("KG", _("Kyrgyzstan")),
    ("LA", _("Lao People's Democratic Republic")),
    ("LV", _("Latvia")),
    ("LB", _("Lebanon")),
    ("LS", _("Lesotho")),
    ("LR", _("Liberia")),
    ("LY", _("Libya")),
    ("LI", _("Liechtenstein")),
    ("LT", _("Lithuania")),
    ("LU", _("Luxembourg")),
    ("MO", _("Macao")),
    ("MK", _("Macedonia (the former Yugoslav Republic of)")),
    ("MG", _("Madagascar")),
    ("MW", _("Malawi")),
    ("MY", _("Malaysia")),
    ("MV", _("Maldives")),
    ("ML", _("Mali")),
    ("MT", _("Malta")),
    ("MH", _("Marshall Islands")),
    ("MQ", _("Martinique")),
    ("MR", _("Mauritania")),
    ("MU", _("Mauritius")),
    ("YT", _("Mayotte")),
    ("MX", _("Mexico")),
    ("FM", _("Micronesia (Federated States of)")),
    ("MD", _("Moldova (the Republic of)")),
    ("MC", _("Monaco")),
    ("MN", _("Mongolia")),
    ("ME", _("Montenegro")),
    ("MS", _("Montserrat")),
    ("MA", _("Morocco")),
    ("MZ", _("Mozambique")),
    ("MM", _("Myanmar")),
    ("NA", _("Namibia")),
    ("NR", _("Nauru")),
    ("NP", _("Nepal")),
    ("NL", _("Netherlands")),
    ("NC", _("New Caledonia")),
    ("NZ", _("New Zealand")),
    ("NI", _("Nicaragua")),
    ("NE", _("Niger")),
    ("NG", _("Nigeria")),
    ("NU", _("Niue")),
    ("NF", _("Norfolk Island")),
    ("MP", _("Northern Mariana Islands")),
    ("NO", _("Norway")),
    ("OM", _("Oman")),
    ("PK", _("Pakistan")),
    ("PW", _("Palau")),
    ("PS", _("Palestine, State of")),
    ("PA", _("Panama")),
    ("PG", _("Papua New Guinea")),
    ("PY", _("Paraguay")),
    ("PE", _("Peru")),
    ("PH", _("Philippines")),
    ("PN", _("Pitcairn")),
    ("PL", _("Poland")),
    ("PT", _("Portugal")),
    ("PR", _("Puerto Rico")),
    ("QA", _("Qatar")),
    ("RE", _("Réunion")),
    ("RO", _("Romania")),
    ("RU", _("Russian Federation")),
    ("RW", _("Rwanda")),
    ("BL", _("Saint Barthélemy")),
    ("SH", _("Saint Helena, Ascension and Tristan da Cunha")),
    ("KN", _("Saint Kitts and Nevis")),
    ("LC", _("Saint Lucia")),
    ("MF", _("Saint Martin (French part)")),
    ("PM", _("Saint Pierre and Miquelon")),
    ("VC", _("Saint Vincent and the Grenadines")),
    ("WS", _("Samoa")),
    ("SM", _("San Marino")),
    ("ST", _("Sao Tome and Principe")),
    ("SA", _("Saudi Arabia")),
    ("SN", _("Senegal")),
    ("RS", _("Serbia")),
    ("SC", _("Seychelles")),
    ("SL", _("Sierra Leone")),
    ("SG", _("Singapore")),
    ("SX", _("Sint Maarten (Dutch part)")),
    ("SK", _("Slovakia")),
    ("SI", _("Slovenia")),
    ("SB", _("Solomon Islands")),
    ("SO", _("Somalia")),
    ("ZA", _("South Africa")),
    ("GS", _("South Georgia and the South Sandwich Islands")),
    ("SS", _("South Sudan")),
    ("ES", _("Spain")),
    ("LK", _("Sri Lanka")),
    ("SD", _("Sudan")),
    ("SR", _("Suriname")),
    ("SJ", _("Svalbard and Jan Mayen")),
    ("SE", _("Sweden")),
    ("CH", _("Switzerland")),
    ("SY", _("Syrian Arab Republic")),
    ("TW", _("Taiwan")),
    ("TJ", _("Tajikistan")),
    ("TZ", _("Tanzania, United Republic of")),
    ("TH", _("Thailand")),
    ("TL", _("Timor-Leste")),
    ("TG", _("Togo")),
    ("TK", _("Tokelau")),
    ("TO", _("Tonga")),
    ("TT", _("Trinidad and Tobago")),
    ("TN", _("Tunisia")),
    ("TR", _("Turkey")),
    ("TM", _("Turkmenistan")),
    ("TC", _("Turks and Caicos Islands")),
    ("TV", _("Tuvalu")),
    ("UG", _("Uganda")),
    ("UA", _("Ukraine")),
    ("AE", _("United Arab Emirates")),
    ("GB", _("United Kingdom of Great Britain and Northern Ireland")),
    ("UM", _("United States Minor Outlying Islands")),
    ("US", _("United States of America")),
    ("UY", _("Uruguay")),
    ("UZ", _("Uzbekistan")),
    ("VU", _("Vanuatu")),
    ("VE", _("Venezuela (Bolivarian Republic of)")),
    ("VN", _("Viet Nam")),
    ("VG", _("Virgin Islands (British)")),
    ("VI", _("Virgin Islands (U.S.)")),
    ("WF", _("Wallis and Futuna")),
    ("EH", _("Western Sahara")),
    ("YE", _("Yemen")),
    ("ZM", _("Zambia")),
    ("ZW", _("Zimbabwe")),
)


class UserManager(BaseUserManager):
    """
    Manager object with methods to create
    User instances.
    """
    def create_user(self, email, password, username, is_active=False,
                    is_admin=False, first_names='', last_name=''):
        if is_admin:
            is_active = True

        user = self.model(email=self.normalize_email(email.lower()),
                          username=self.model.normalize_username(username.lower()),
                          is_active=is_active, is_admin=is_admin)
        user.set_password(password)
        user.save(using=self._db)

        profile = Profile.objects.create(user=user, first_names=first_names,
                                         last_name=last_name)
        return user

    def create_superuser(self, email, password, username):
        user = self.create_user(email=email, password=password,
                                username=username, is_admin=True)
        return user


def validate_unique_email(email):
    """
    Add additional check to the non-primary AssociatedEmail objects.
    The email field in User should be in sync with primary AssociatedEmails.
    """
    if AssociatedEmail.objects.filter(email=email.lower(), is_primary_email=False):
        raise ValidationError(_("User with this email already exists."),
            code='email_not_unique',)
    if User.objects.filter(email=email.lower()):
        raise ValidationError(_("User with this email already exists."),
            code='email_not_unique',)


class User(AbstractBaseUser):
    """
    The user authentication model
    """
    email = models.EmailField(max_length=255, unique=True,
        validators=[validate_unique_email, EmailValidator()])
    username = models.CharField(max_length=50, unique=True,
        help_text='Required. 4 to 50 characters. Letters, digits and - only. Must start with a letter.',
        validators=[validators.UsernameValidator()],
        error_messages={
            'unique': "A user with that username already exists."})
    sso_id = models.CharField(max_length=256, unique=True, null=True, blank=False)
    join_date = models.DateField(auto_now_add=True)
    last_login = models.DateTimeField(null=True, blank=True)

    # Mandatory fields for the default authentication backend
    is_active = models.BooleanField(default=False)
    is_admin = models.BooleanField(default=False)

    is_credentialed = models.BooleanField(default=False)
    credential_datetime = models.DateTimeField(blank=True, null=True)

    USERNAME_FIELD = 'username'
    EMAIL_FIELD = 'email'

    REQUIRED_FIELDS = ['email']
    # Where all the users' files are kept
    RELATIVE_FILE_ROOT = 'users'
    FILE_ROOT = os.path.join(UserFiles().file_root, RELATIVE_FILE_ROOT)

    def is_superuser(self):
        return (self.is_admin,)

    # Mandatory methods for default authentication backend
    def get_full_name(self):
        return self.profile.get_full_name()

    def get_short_name(self):
        return self.profile.first_names

    def __str__(self):
        return self.username

    objects = UserManager()

    # Mandatory attributes for using the admin panel
    def has_perm(self, perm, obj=None):
        "Does the user have a specific permission?"
        return True

    def has_module_perms(self, app_label):
        "Does the user have permissions to view the app `app_label`?"
        return True

    @property
    def is_staff(self):
        "Is the user a member of staff?"
        return self.is_admin

    # Custom fields and methods
    def get_emails(self, is_verified=True, include_primary=True):
        """
        Get list of email address strings.

        Args:
            is_verified (bool): If True, return verified email addresses only.
            include_primary (bool): If True, include the primary email address
                in the list.
        """
        if include_primary:
            emails = self.associated_emails.filter(is_verified=is_verified)
        else:
            emails = self.associated_emails.filter(is_verified=is_verified,
                                                   is_primary_email=False)
        return [ae.email for ae in emails]

    def get_primary_email(self):
        """
        Get the primary associated email
        """
        return self.associated_emails.get(is_primary_email=True)

    def get_names(self):
        return self.profile.get_names()

    def disp_name_email(self):
        return '{} --- {}'.format(self.get_full_name(), self.email)

    def file_root(self, relative=False):
        "Where the user's files are stored"
        if relative:
            return os.path.join(User.RELATIVE_FILE_ROOT, self.username)
        return os.path.join(User.FILE_ROOT, self.username)


class UserLogin(models.Model):
    """Represent users' logins, one per record"""
    user = models.ForeignKey('user.User', related_name='login_time',
        on_delete=models.CASCADE)
    login_date = models.DateTimeField(auto_now_add=True, null=True)
    ip = models.CharField(max_length=50,  blank=True, default='', null=True)

def update_user_login(sender, **kwargs):
    user = kwargs.pop('user', None)
    request = kwargs.pop('request', None)
    x_forwarded_for = request.META.get('HTTP_X_FORWARDED_FOR')
    ip = ''
    if x_forwarded_for:
        ip = x_forwarded_for.split(',')[0]
    else:
        ip = request.META.get('REMOTE_ADDR')
    UserLogin.objects.create(user=user, ip=ip)
    logger.info('User logged in {0}'.format(user.email))

signals.user_logged_in.connect(update_user_login, sender=User)


class AssociatedEmail(models.Model):
    """
    An email the user associates with their account
    """
    user = models.ForeignKey('user.User', related_name='associated_emails',
        on_delete=models.CASCADE)
    email = models.EmailField(max_length=255, unique=True,
        validators=[validate_unique_email, EmailValidator()])
    is_primary_email = models.BooleanField(default=False)
    added_date = models.DateTimeField(auto_now_add=True, null=True)
    verification_date = models.DateTimeField(null=True)

    # Secret token sent to the user, which they must supply to prove
    # they control the email address
    verification_token = models.CharField(max_length=32, blank=True, null=True)

    is_verified = models.BooleanField(default=False)
    is_public = models.BooleanField(default=False)

    # Time limit for verification: maximum number of days after
    # 'added_date' during which 'verification_token' may be used.
    VERIFICATION_TIMEOUT_DAYS = 7

    def __str__(self):
        return self.email

    def check_token(self, token):
        """
        Check whether the supplied verification token is valid.
        """
        if not token or not self.verification_token:
            return False
        if not constant_time_compare(token, self.verification_token):
            return False
        if self.is_verified:
            return False
        age = timezone.now() - self.added_date
        if age >= timedelta(days=AssociatedEmail.VERIFICATION_TIMEOUT_DAYS):
            return False
        return True

@receiver(post_save, sender=User)
def create_associated_email(sender, **kwargs):
    """
    Creates and attaches a primary AssociatedEmail when a User object is
    created.
    """
    user = kwargs['instance']
    if kwargs['created']:
        email = AssociatedEmail(user=user, email=user.email, is_primary_email=True)
        if user.is_active:
            email.verification_date = timezone.now()
            email.is_verified = True
        email.save()


@receiver(post_save, sender=User)
def update_associated_emails(sender, **kwargs):
    """
    Updates the primary/non-primary status of AssociatedEmails when the
    User object's email field is updated.
    """
    user = kwargs['instance']
    if not kwargs['created'] and kwargs['update_fields'] and 'email' in kwargs['update_fields']:
        old_primary_email = AssociatedEmail.objects.get(user=user, is_primary_email=True)
        new_primary_email = AssociatedEmail.objects.get(user=user, email=user.email)
        old_primary_email.is_primary_email = False
        new_primary_email.is_primary_email = True
        old_primary_email.save()
        new_primary_email.save()


def photo_path(instance, filename):
    """
    Storage path of profile photo relative to media root.
    Keep the original file extension only.
    """
    return 'users/{0}/{1}'.format(instance.user.username, '.'.join(['profile-photo', filename.split('.')[-1]]))

def training_report_path(instance, filename):
    """
    Storage path of CITI training report
    """
    return 'credential-applications/{}/{}'.format(instance.slug, 'training-report.pdf')


def get_training_path(instance, filename):
<<<<<<< HEAD
    return f'trainings/{instance.slug}/training-report.pdf'
=======
    return f'training/{instance.slug}/training-report.pdf'
>>>>>>> d3b73f1e


class LegacyCredential(models.Model):
    """
    Stores instances of profiles that were credentialed on the old
    pn website.
    """
    first_names = models.CharField(max_length=100, blank=True, default='')
    last_name = models.CharField(max_length=100, blank=True, default='')
    email = models.EmailField(max_length=255, unique=True)
    country = models.CharField(max_length=100, blank=True, default='')
    # These dates are stored as strings in the legacy system.
    # All are credentialed for mimic
    mimic_approval_date = models.CharField(max_length=100)
    eicu_approval_date = models.CharField(max_length=100, blank=True,
        default='')
    # Their stated reason for using the data
    info = models.CharField(max_length=300, blank=True, default='')
    # Whether the credentialing has been migrated to an account on the
    # new site
    migrated = models.BooleanField(default=False)
    migration_date = models.DateTimeField(null=True)
    migrated_user = models.ForeignKey('user.User', null=True, on_delete=models.CASCADE)

    reference_email = models.CharField(max_length=255, blank=True, default='')

    revoked_datetime = models.DateTimeField(null=True)

    def __str__(self):
        return self.email

    def is_legacy(self):
        return True

    def revoke(self):
        """
        Revokes a legacy application.
        """
        # Removes credentialing from the user
        with transaction.atomic():
            self.revoked_datetime = timezone.now()

            self.migrated_user.is_credentialed = False
            self.migrated_user.credential_datetime = None

            self.migrated_user.save()
            self.save()

        logger.info('Credentialing for user {0} has been removed.'.format(
            self.migrated_user.email))


class Profile(models.Model):
    """
    Class storing profile information which is
    not directly related to account activity
    or authentication.

    This model should contain some fields which help map
    projects to datacite:
    https://schema.datacite.org/
    https://schema.datacite.org/meta/kernel-4.0/doc/DataCite-MetadataKernel_v4.0.pdf
    """
    user = models.OneToOneField('user.User', related_name='profile',
        on_delete=models.CASCADE)
    first_names = models.CharField(max_length=100, validators=[validators.validate_name])
    last_name = models.CharField(max_length=50, validators=[validators.validate_name])
    affiliation = models.CharField(max_length=250, blank=True, default='',
        validators=[validators.validate_affiliation])
    location = models.CharField(max_length=100, blank=True, default='',
        validators=[validators.validate_location])
    website = models.URLField(default='', blank=True, null=True)
    photo = models.ImageField(upload_to=photo_path, blank=True, null=True,
        validators=[FileExtensionValidator(['png', 'jpg', 'jpeg'],
        'Allowed filetypes are png and jpg only.')])

    MAX_PHOTO_SIZE = 2 * 1024 ** 2

    def __str__(self):
        return self.get_full_name()

    def get_full_name(self):
        return ' '.join([self.first_names, self.last_name])

    def get_names(self):
        return self.first_names, self.last_name

    def delete_photo(self):
        """
        Delete the photo
        """
        if self.photo:
            UserFiles().remove_photo(UserFiles().get_photo_path(self))
            self.photo = None
            self.save()


class Orcid(models.Model):
    """
    Class for storing ORCID account information.
    Here are examples of expected formats from a sandbox account:
    orcid_id: 0000-0002-8983-9907
    access_token: c4548597-e368-4acb-bd06-1d8bcf13de46
    refresh_token: 3c68e7a9-7418-4d8d-bf31-1afcd2b7c742
    token_expiration: 2242899965.166591
    where the token_expiration is in unix timestamp format (seconds since Jan 1st 1970)
    """
    user = models.OneToOneField('user.User', related_name='orcid',
                                on_delete=models.CASCADE)
    orcid_id = models.CharField(max_length=50, default='', blank=True,
                          validators=[validators.validate_orcid_id])
    name = models.CharField(max_length=50, default='', blank=True)
    access_token = models.CharField(max_length=50, default='', blank=True,
                                    validators=[validators.validate_orcid_token])
    refresh_token = models.CharField(max_length=50, default='', blank=True,
                                     validators=[validators.validate_orcid_token])
    token_type = models.CharField(max_length=50, default='', blank=True)
    token_scope = models.CharField(max_length=50, default='', blank=True)
    token_expiration = models.DecimalField(max_digits=50, decimal_places=40, default=0)

    @staticmethod
    def get_orcid_url():
        return settings.ORCID_DOMAIN


class DualAuthModelBackend():
    """
    This is a ModelBacked that allows authentication with either a username or an email address.

    """
    def authenticate(self, request, username=None, password=None):
        if '@' in username:
            kwargs = {'email': username.lower()}
        else:
            kwargs = {'username': username.lower()}
        try:
            user = get_user_model().objects.get(**kwargs)
            if user.check_password(password):
                return user
        except User.DoesNotExist:
            logger.error('Unsuccessful authentication {0}'.format(username.lower()))
            return None

    def get_user(self, user_id):
        try:
            return get_user_model().objects.get(pk=user_id)
        except get_user_model().DoesNotExist:
            return None

class CredentialApplication(models.Model):
    """
    An application to become credentialed
    """
    RESEARCHER_CATEGORIES = (
        (0, 'Student'),
        (7, 'Graduate Student'),
        (1, 'Postdoc'),
        (2, 'Academic Researcher'),
        (3, 'Hospital Researcher'),
        (4, 'Industry Researcher'),
        (5, 'Government Researcher'),
        (6, 'Independent Researcher'),
    )

    REFERENCE_CATEGORIES = (
        (0, 'Supervisor (required for students and Postdocs)'),
        (1, 'Colleague'),
        (2, 'Coauthor'),
        (3, 'Other'),
    )

    COURSE_CATEGORIES = (
        (0, 'Not for a course'),
        (1, 'I am taking a course using the data'),
    )

    REFERENCE_RESPONSES = (
        ('', '-----------'),
        (1, 'No'),
        (2, 'Yes')
    )

    REJECT_ACCEPT_WITHDRAW = (
        ('', '-----------'),
        (1, 'Reject'),
        (2, 'Accept'),
        (3, 'Withdrawn'),
        (4, 'Revoked')
    )

    # Maximum size for training_completion_report
    MAX_REPORT_SIZE = 2 * 1024 * 1024

    # Location for storing files associated with the application
    FILE_ROOT = os.path.join(UserFiles().file_root, 'credential-applications')

    slug = models.SlugField(max_length=20, unique=True, db_index=True)
    application_datetime = models.DateTimeField(auto_now_add=True)
    user = models.ForeignKey('user.User', related_name='credential_applications',
        on_delete=models.CASCADE)
    # Personal fields
    first_names = models.CharField(max_length=100, validators=[validators.validate_name])
    last_name = models.CharField(max_length=50, validators=[validators.validate_name])
    researcher_category = models.PositiveSmallIntegerField(choices=RESEARCHER_CATEGORIES)
    # Organization fields
    organization_name = models.CharField(max_length=200,
        validators=[validators.validate_organization])
    job_title = models.CharField(max_length=60,
        validators=[validators.validate_job_title])
    city = models.CharField(max_length=100,
        validators=[validators.validate_city])
    state_province = models.CharField(max_length=100,
        validators=[validators.validate_state], default='', blank=True)
    country = models.CharField(max_length=2, choices=COUNTRIES)
    webpage = models.URLField(default='', blank=True)
    zip_code = models.CharField(max_length=60,
        validators=[validators.validate_zipcode])
    suffix = models.CharField(max_length=60,
        validators=[validators.validate_suffix], default='', blank=True)
    # Course info
    course_category = models.PositiveSmallIntegerField(choices=COURSE_CATEGORIES,
        null=True, blank=True)
    course_info = models.CharField(max_length=100, default='', blank=True,
        validators=[validators.validate_course])
    # Reference
    reference_category = models.PositiveSmallIntegerField(null=True,
        blank=True, choices=REFERENCE_CATEGORIES)
    reference_name = models.CharField(max_length=202, default='', blank=True,
                                      validators=[validators.validate_reference_name])
    reference_email = models.EmailField(default='', blank=True)
    reference_organization = models.CharField(max_length=200,
        validators=[validators.validate_organization], blank=True)
    reference_title = models.CharField(max_length=60, default='', blank=True,
        validators=[validators.validate_reference_title])
    # 0 1 2 3 = pending, rejected, accepted, withdrawn
    status = models.PositiveSmallIntegerField(default=0, choices=REJECT_ACCEPT_WITHDRAW)
    reference_contact_datetime = models.DateTimeField(null=True)
    reference_response_datetime = models.DateTimeField(null=True)
    # Whether reference verifies the applicant. 0 1 2 = null, no, yes
    reference_response = models.PositiveSmallIntegerField(default=0, choices=REFERENCE_RESPONSES)
    reference_response_text = models.CharField(max_length=2000, validators=[validators.validate_reference_response])
    research_summary = models.CharField(max_length=1000, validators=[validators.validate_research_summary])
    project_of_interest = models.ForeignKey(
        'project.PublishedProject',
        null=True,
        on_delete=models.SET_NULL,
        limit_choices_to={'access_policy': AccessPolicy.CREDENTIALED},
    )
    decision_datetime = models.DateTimeField(null=True)
    responder = models.ForeignKey('user.User', null=True,
        related_name='responded_applications', on_delete=models.SET_NULL)
    responder_comments = models.CharField(max_length=500, default='',
        blank=True)
    revoked_datetime = models.DateTimeField(null=True)

    def file_root(self):
        """Location for storing files associated with the application"""
        return os.path.join(CredentialApplication.FILE_ROOT, self.slug)

    def get_full_name(self):
        return ' '.join([self.first_names, self.last_name])

    def get_latest_by_user(self):
        return CredentialApplication.objects.filter(user=self.user).last()

    def is_latest_by_user(self):
        if self == CredentialApplication.objects.filter(user=self.user).last():
            return True
        else:
            return False

    def is_legacy(self):
        return False

    def time_elapsed(self):
        return (timezone.now() - self.application_datetime).days

    def _apply_decision(self, decision, responder):
        """
        Reject, accept, or withdraw a credentialing application.

        Args:
            decision (int): 1 = reject, 2 = accept, 3 = withdraw.
            responder (str): User object
        """
        self.responder = responder
        self.status = decision
        self.decision_datetime = timezone.now()
        self.save()

    def reject(self, responder):
        """
        Reject a credentialing application.
        """
        self._apply_decision(1, responder)

    def accept(self, responder):
        """
        Reject a credentialing application.
        """
        try:
            with transaction.atomic():
                self._apply_decision(2, responder)
                # update the user credentials
                user = self.user
                user.is_credentialed = True
                user.credential_datetime = timezone.now()
                user.save()
        except DatabaseError:
            messages.error(request, 'Database error. Please try again.')

    def withdraw(self, responder):
        """
        Reject a credentialing application.
        """
        self._apply_decision(3, responder)

    def ref_known_flag(self):
        """
        Returns True if the reference is known, else False. By "Known" we mean
        that the reference has been previously contacted.
        """
        if CredentialApplication.objects.filter(
            reference_email__iexact=self.reference_email,
            reference_contact_datetime__isnull=False).exclude(
            reference_email=''):
            return True
        elif LegacyCredential.objects.filter(
            reference_email__iexact=self.reference_email).exclude(
            reference_email=''):
            return True
        else:
            return False

    def ref_user_flag(self):
        """
        Returns True if the reference is a registered user, else False.
        """
        try:
            ref = User.objects.get(
                    associated_emails__email__iexact=self.reference_email,
                    associated_emails__is_verified=True)
            return True
        except ObjectDoesNotExist:
            return False

    def get_reference_user(self):
        """
        Returns reference User if the reference is a registered user,
        else None.
        """
        try:
            ref = User.objects.get(
                    associated_emails__email__iexact=self.reference_email,
                    associated_emails__is_verified=True)
            return ref
        except ObjectDoesNotExist:
            return None

    def ref_credentialed_flag(self):
        """
        Returns True if the reference is a credentialed registered user,
        else False.
        """
        try:
            ref = User.objects.get(
                    associated_emails__email__iexact=self.reference_email,
                    associated_emails__is_verified=True)
            return ref.is_credentialed
        except ObjectDoesNotExist:
            return False

    def revoke(self):
        """
        Revokes an approved application.
        """
        # Set the application as unsucessful with the current datetime
        self.status = 4
        self.revoked_datetime = timezone.now()

        # Removes credentialing from the user
        self.user.is_credentialed = False
        self.user.credential_datetime = None

        with transaction.atomic():
            self.user.save()
            self.save()

        logger.info('Credentialing for user {0} has been removed.'.format(
            self.user.email))

    def remove_contact_reference(self):
        """
        Remove the date that indicates when the reference was contacted.
        Note that this may also affect the "known" status of the reference.
        """
        self.reference_contact_datetime = None
        self.save()

    def update_review_status(self, review_status):
        """
        Update the review status of a credentialing application.

        Args:

        """
        self.credential_review.status = review_status
        self.credential_review.save()

    def get_review_status(self):
        """
        Get the current review status of a credentialing application. Hacky.
        Could be simplified to return self.credential_review.status later.
        """
        if not hasattr(self, 'credential_review'):
            status = 'Awaiting review'
        elif self.credential_review.status <= 40:
            status = 'Awaiting review'
        elif self.credential_review.status == 50:
            status = 'Awaiting a response from your reference'
        elif self.credential_review.status >= 60:
            status = 'Awaiting final approval'

        return status


class CredentialReview(models.Model):
    """
    Reviews for the CredentialApplications.

    NOTES
    -----
    This relational model will be deleted in the case that a credential
    reviewer decides to "reset" the application, meaning reset it back to the
    "initial review" stage.

    """
    REVIEW_STATUS_LABELS = (
        ('', '-----------'),
        (0,  'Not in review'),
        (10, 'Initial review'),
        (20, 'ID check'),
        (30, 'Reference'),
        (40, 'Reference response'),
        (50, 'Final review'),
    )

    application = models.OneToOneField('user.CredentialApplication',
                                       related_name='credential_review',
                                       on_delete=models.CASCADE)

    status = models.PositiveSmallIntegerField(default=10,
        choices=REVIEW_STATUS_LABELS)

    # Initial review questions
    fields_complete = models.NullBooleanField(null=True)
    appears_correct = models.NullBooleanField(null=True)
    lang_understandable = models.NullBooleanField(null=True)

    # ID check questions
    user_searchable = models.NullBooleanField(null=True)
    user_has_papers = models.NullBooleanField(null=True)
    research_summary_clear = models.NullBooleanField(null=True)
    course_name_provided = models.NullBooleanField(null=True)
    user_understands_privacy = models.NullBooleanField(null=True)
    user_org_known = models.NullBooleanField(null=True)
    user_details_consistent = models.NullBooleanField(null=True)

    # Reference check questions
    ref_appropriate = models.NullBooleanField(null=True)
    ref_searchable = models.NullBooleanField(null=True)
    ref_has_papers = models.NullBooleanField(null=True)
    ref_is_supervisor = models.NullBooleanField(null=True)
    ref_course_list = models.NullBooleanField(null=True)
    ref_skipped = models.NullBooleanField(null=True)

    # Reference response check questions
    ref_knows_applicant = models.NullBooleanField(null=True)
    ref_approves = models.NullBooleanField(null=True)
    ref_understands_privacy = models.NullBooleanField(null=True)

    responder_comments = models.CharField(max_length=500, default='',
                                          blank=True)


class Question(models.Model):
    content = models.CharField(max_length=256)

    def __str__(self):
        return self.content


class TrainingType(models.Model):
    name = models.CharField(max_length=128)
    description = SafeHTMLField()
    valid_duration = models.DurationField(null=True)
    questions = models.ManyToManyField(Question, related_name='training_types')
    required_field = models.PositiveSmallIntegerField(choices=RequiredField.choices(), default=RequiredField.DOCUMENT)
    home_page = models.URLField(blank=True)

    def __str__(self):
        return self.name


class Training(models.Model):
    slug = models.SlugField(max_length=20, unique=True)
    training_type = models.ForeignKey(TrainingType, on_delete=models.CASCADE)
<<<<<<< HEAD
    user = models.ForeignKey(User, related_name='trainings', on_delete=models.CASCADE)
=======
    user = models.ForeignKey(User, related_name='training', on_delete=models.CASCADE)
>>>>>>> d3b73f1e
    status = models.PositiveSmallIntegerField(choices=TrainingStatus.choices(), default=TrainingStatus.REVIEW)
    completion_report = models.FileField(
        upload_to=get_training_path, validators=[FileExtensionValidator(['pdf'], 'File must be a pdf.')], blank=True
    )
    completion_report_url = models.URLField(blank=True)
    application_datetime = models.DateTimeField(auto_now_add=True)
    process_datetime = models.DateTimeField(null=True)
<<<<<<< HEAD
    reviewer = models.ForeignKey(User, related_name='reviewed_trainings', null=True, on_delete=models.SET_NULL)
=======
    reviewer = models.ForeignKey(User, related_name='reviewed_training', null=True, on_delete=models.SET_NULL)
>>>>>>> d3b73f1e
    reviewer_comments = models.CharField(max_length=512)

    objects = TrainingQuerySet.as_manager()

    def delete(self, *args, **kwargs):
        if self.completion_report is not None:
            self.completion_report.delete()

        return super().delete(*args, **kwargs)

    def withdraw(self):
        self.status = TrainingStatus.WITHDRAWN
        self.save(update_fields=['status'])

    def accept(self, reviewer):
        self.status = TrainingStatus.ACCEPTED
        self.reviewer = reviewer
        self.process_datetime = timezone.now()
        self.save(update_fields=['status', 'reviewer', 'process_datetime'])

    def reject(self, reviewer, reviewer_comments):
        self.status = TrainingStatus.REJECTED
        self.reviewer = reviewer
        self.reviewer_comments = reviewer_comments
        self.process_datetime = timezone.now()
        self.save(update_fields=['status', 'reviewer', 'reviewer_comments', 'process_datetime'])

    def is_withdrawn(self):
        return self.status == TrainingStatus.WITHDRAWN

    def is_valid(self):
        if self.status == TrainingStatus.ACCEPTED:
            if not self.training_type.valid_duration:
                return True
            else:
                return self.process_datetime + self.training_type.valid_duration >= timezone.now()

    def is_expired(self):
        if self.status == TrainingStatus.ACCEPTED:
            if not self.training_type.valid_duration:
                return True
            else:
                return self.process_datetime + self.training_type.valid_duration < timezone.now()

    def is_rejected(self):
        return self.status == TrainingStatus.REJECTED

    def is_review(self):
        return self.status == TrainingStatus.REVIEW


class TrainingQuestion(models.Model):
    question = models.ForeignKey(Question, on_delete=models.CASCADE)
    training = models.ForeignKey(Training, related_name='training_questions', on_delete=models.CASCADE)
    answer = models.NullBooleanField()


class CloudInformation(models.Model):
    """
    Location where the cloud accounts for the user will be stored
    """
    user = models.OneToOneField('user.User', related_name='cloud_information',
        on_delete=models.CASCADE)
    gcp_email = models.OneToOneField('user.AssociatedEmail', related_name='gcp_email',
        on_delete=models.SET_NULL, null=True)
    aws_id = models.CharField(max_length=60, null=True,  blank=True, default=None)<|MERGE_RESOLUTION|>--- conflicted
+++ resolved
@@ -531,11 +531,7 @@
 
 
 def get_training_path(instance, filename):
-<<<<<<< HEAD
     return f'trainings/{instance.slug}/training-report.pdf'
-=======
-    return f'training/{instance.slug}/training-report.pdf'
->>>>>>> d3b73f1e
 
 
 class LegacyCredential(models.Model):
@@ -1043,11 +1039,7 @@
 class Training(models.Model):
     slug = models.SlugField(max_length=20, unique=True)
     training_type = models.ForeignKey(TrainingType, on_delete=models.CASCADE)
-<<<<<<< HEAD
     user = models.ForeignKey(User, related_name='trainings', on_delete=models.CASCADE)
-=======
-    user = models.ForeignKey(User, related_name='training', on_delete=models.CASCADE)
->>>>>>> d3b73f1e
     status = models.PositiveSmallIntegerField(choices=TrainingStatus.choices(), default=TrainingStatus.REVIEW)
     completion_report = models.FileField(
         upload_to=get_training_path, validators=[FileExtensionValidator(['pdf'], 'File must be a pdf.')], blank=True
@@ -1055,11 +1047,7 @@
     completion_report_url = models.URLField(blank=True)
     application_datetime = models.DateTimeField(auto_now_add=True)
     process_datetime = models.DateTimeField(null=True)
-<<<<<<< HEAD
     reviewer = models.ForeignKey(User, related_name='reviewed_trainings', null=True, on_delete=models.SET_NULL)
-=======
-    reviewer = models.ForeignKey(User, related_name='reviewed_training', null=True, on_delete=models.SET_NULL)
->>>>>>> d3b73f1e
     reviewer_comments = models.CharField(max_length=512)
 
     objects = TrainingQuerySet.as_manager()
