from django.conf import settings
from django.contrib import messages
from django.contrib.auth.decorators import login_required
from django.contrib.auth.tokens import default_token_generator
from django.contrib.auth.views import PasswordResetConfirmView
from django.contrib.sites.shortcuts import get_current_site
from django.core.mail import send_mail
from django.forms import inlineformset_factory, HiddenInput
from django.http import HttpResponseRedirect
from django.shortcuts import render
from django.template import loader
from django.urls import reverse
from django.utils import timezone
from django.utils.encoding import force_bytes, force_text
from django.utils.http import urlsafe_base64_encode, urlsafe_base64_decode

from .forms import AssociatedEmailForm, AssociatedEmailChoiceForm, ProfileForm, UserCreationForm
from .models import AssociatedEmail, Profile, User

import pdb
def activate_user(request, uidb64, token):
    """
    Page to active the account of a newly registered user.
    """
    try:
        uid = force_text(urlsafe_base64_decode(uidb64))
        user = User.objects.get(pk=uid)
    except (TypeError, ValueError, OverflowError, User.DoesNotExist):
        user = None

    if user is not None and not user.is_active and default_token_generator.check_token(user, token):
        user.is_active = True
        user.save()
        email = user.associated_emails.first()
        email.verification_date = timezone.now()
        email.save()
        context = {'title':'Activation Successful', 'isvalid':True}
    else:
        context = {'title':'Invalid Activation Link', 'isvalid':False}

    return render(request, 'user/activate_user.html', context)


# Helper functions for edit_emails view
def set_public_emails(request, formset):
    "Set public/private status of associated emails"
    if formset.is_valid():
        formset.save()
        messages.success(request, 'Your email privacy settings have been updated.')

def set_primary_email(request, primary_email_form):
    "Set the selected email as the primary email"
    user = request.user
    if primary_email_form.is_valid():
        associated_email = primary_email_form.cleaned_data['associated_email']
        # Only do something if they selected a different email
        if associated_email.email != user.email:
            user.email = associated_email.email
            user.save(update_fields=['email'])
            messages.success(request, 'Your email: %s has been set as your new primary email.' % user.email)

def add_email(request, add_email_form):
    user = request.user
    if add_email_form.is_valid():
        associated_email = AssociatedEmail.objects.create(user=user,
            email=add_email_form.cleaned_data['email'])
        # Send an email to the newly added email with a verification link
        uidb64 = urlsafe_base64_encode(force_bytes(associated_email.pk))
        token = default_token_generator.make_token(user)
        subject = "PhysioNet Email Verification"
        context = {'name':user.get_full_name(),
            'domain':get_current_site(request), 'uidb64':uidb64, 'token':token}
        body = loader.render_to_string('user/email/verify_email_email.html', context)
        send_mail(subject, body, settings.DEFAULT_FROM_EMAIL,
            [add_email_form.cleaned_data['email']], fail_silently=False)
        messages.success(request, 'A verification link has been sent to: %s' % associated_email.email)

def remove_email(request, remove_email_form):
    "Remove a non-primary email associated with a user"
    user = request.user
    if remove_email_form.is_valid():
        associated_email = remove_email_form.cleaned_data['associated_email']
        associated_email.delete()
        messages.success(request, 'Your email: %s has been removed from your account.' % user.email)

@login_required
def edit_emails(request):
    """
    Edit emails page
    """
    user = request.user
    # Email forms to display
    AssociatedEmailFormset = inlineformset_factory(User, AssociatedEmail,
        fields=('email','is_primary_email', 'is_public'), extra=0,
        widgets={'email': HiddenInput, 'is_primary_email':HiddenInput})
    associated_email_formset = AssociatedEmailFormset(instance=user,
        queryset=AssociatedEmail.objects.filter(verification_date__isnull=False))
    primary_email_form = AssociatedEmailChoiceForm(user=user, include_primary=True)
    add_email_form = AssociatedEmailForm()
    remove_email_form = AssociatedEmailChoiceForm(user=user, include_primary=False)

    if request.method == 'POST':
        if 'set_public_emails' in request.POST:
            formset = AssociatedEmailFormset(request.POST, instance=user)
            set_public_emails(request, formset)

        elif 'set_primary_email' in request.POST:
            primary_email_form = AssociatedEmailChoiceForm(user=user,
                include_primary=True, data=request.POST)
            set_primary_email(request, primary_email_form)

        elif 'add_email' in request.POST:
            add_email_form = AssociatedEmailForm(request.POST)
            add_email(request, add_email_form)
                
        elif 'remove_email' in request.POST:
            remove_email_form = AssociatedEmailChoiceForm(user=user,
                include_primary=False, data=request.POST)
            remove_email(request, remove_email_form)

    context = {'associated_email_formset':associated_email_formset,
        'primary_email_form':primary_email_form,
        'add_email_form':add_email_form, 'remove_email_form':remove_email_form}

    context['messages'] = messages.get_messages(request)

    return render(request, 'user/edit_emails.html', context)


@login_required
def edit_profile(request):
    """
    Edit the profile fields
    """
    user = request.user
    form = ProfileForm(instance=user.profile)

    if request.method == 'POST':
        # Update the profile and return to the same page. Place a message
        # at the top of the page: 'your profile has been updated'
        form = ProfileForm(request.POST, instance=user.profile)
        if form.is_valid():
            form.save()
            messages.success(request, 'Your profile has been updated.')
        else:
            messages.error(request,
                'There was an error with the information entered, please verify and try again.')
    return render(request, 'user/edit_profile.html', {'user':user, 'form':form,
        'messages':messages.get_messages(request)})


@login_required
def edit_password_done(request):
    """
    After password has successfully been changed. Need this view because we
    can't control the edit password view to show a success message.
    """
    return render(request, 'user/edit_password_done.html')


def public_profile(request, email):
    """
    A user's public profile
    """
    return render(request, 'user/public_profile.html', {'email':email})


def register(request):
    """
    User registration page
    """
    user = request.user
    if user.is_authenticated():
        return HttpResponseRedirect(reverse('user_home'))

    if request.method == 'POST':
        form = UserCreationForm(request.POST)
        if form.is_valid():
            # Create the new user
            user = form.save()
            # Send an email with the activation link
            uidb64 = urlsafe_base64_encode(force_bytes(user.pk))
            token = default_token_generator.make_token(user)
            subject = "PhysioNet Account Activation"
            context = {'name':user.get_full_name(),
                'domain':get_current_site(request), 'uidb64':uidb64, 'token':token}
            body = loader.render_to_string('user/email/register_email.html', context)
            send_mail(subject, body, settings.DEFAULT_FROM_EMAIL, 
                [form.cleaned_data['email']], fail_silently=False)

            # Registration successful
            return render(request, 'user/register_done.html', {'email':user.email})
    else:
        form = UserCreationForm()

    return render(request, 'user/register.html', {'form':form})


@login_required
def user_home(request):
    """
    Home page/dashboard for individual users
    """
    return render(request, 'user/user_home.html', {'user':request.user})


@login_required
def user_settings(request):
    """
    Settings. Redirect to default - settings/profile
    Don't call this 'settings' because there's an import called 'settings'
    """
    return HttpResponseRedirect(reverse('edit_profile'))


def verify_email(request, uidb64, token):
    """
    Page to verify an associated email
    """
    try:
        uid = force_text(urlsafe_base64_decode(uidb64))
        associated_email = AssociatedEmail.objects.get(pk=uid)
    except (TypeError, ValueError, OverflowError, AssociatedEmail.DoesNotExist):
        associated_email = None

    if associated_email is not None:
        # Test the token with the user
        user = associated_email.user
        if default_token_generator.check_token(user, token):
            associated_email.verification_date = timezone.now()
            associated_email.save()
            return render(request, 'user/verify_email.html',
                {'title':'Verification Successful', 'isvalid':True})

    return render(request, 'user/verify_email.html',
        {'title':'Invalid Verification Link', 'isvalid':False})


# def test(request):
#     """
#     For testing
#     """
#     user = request.user
#     primary_email_form = AssociatedEmailChoiceForm(label='Primary Email')
#     primary_email_form.get_associated_emails(user=user)

#     if request.method == 'POST':
#         form = AssociatedEmailChoiceForm(request.POST)

#         pdb.set_trace()

<<<<<<< HEAD
    return render(request,'user/test.html', {'user':user,
        'form':primary_email_form})
=======
#     return render(request,'user/test.html', {'user':user,
#         'form':primary_email_form, 'csrf_token': csrf.get_token(request)})
>>>>>>> 9dd68af5
<|MERGE_RESOLUTION|>--- conflicted
+++ resolved
@@ -249,10 +249,5 @@
 
 #         pdb.set_trace()
 
-<<<<<<< HEAD
-    return render(request,'user/test.html', {'user':user,
-        'form':primary_email_form})
-=======
 #     return render(request,'user/test.html', {'user':user,
-#         'form':primary_email_form, 'csrf_token': csrf.get_token(request)})
->>>>>>> 9dd68af5
+#         'form':primary_email_form, 'csrf_token': csrf.get_token(request)})