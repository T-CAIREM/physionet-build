--- conflicted
+++ resolved
@@ -82,11 +82,7 @@
     allow_file_downloads = models.BooleanField(default=True)
 
     ethics_statement = SafeHTMLField(blank=True)
-<<<<<<< HEAD
     required_trainings = models.ManyToManyField('user.TrainingType', related_name='%(class)s')
-=======
-    required_training = models.ManyToManyField('user.TrainingType', related_name='%(class)s')
->>>>>>> d3b73f1e
 
     class Meta:
         abstract = True
