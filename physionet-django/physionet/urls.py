import shutil

import lightwave.views as lightwave_views
import project.views as project_views
from django.conf import settings
from django.conf.urls import handler404, handler500, include
from django.contrib import admin
from django.http import HttpResponse
from django.urls import path
from physionet import views
from physionet.settings.base import StorageTypes
from project.projectfiles import ProjectFiles

handler403 = 'physionet.views.error_403'
handler404 = 'physionet.views.error_404'
handler500 = 'physionet.views.error_500'


urlpatterns = [
    # django admin app
    path('admin/', admin.site.urls),
    # management console app
    path('console/', include('console.urls')),
    # user app
    path('', include('user.urls')),
    # project app
    path('projects/', include('project.urls')),
    # events
    path('events/', views.event_home, name='event_home'),
    path('events/<slug:event_slug>/', views.event_add_participant, name='event_add_participant'),
    # notification app
    path('', include('notification.urls')),
    # search app
    path('', include('search.urls')),
    # export app
    path('', include('export.urls')),

    path('', views.home, name='home'),
    path('ping/', views.ping),

    # about pages
    path('about/timeline', views.timeline, name='timeline'),
    path('about/licenses/<slug:license_slug>/', views.license_content, name='license_content'),
    path('about/duas/<slug:dua_slug>/', views.dua_content, name='dua_content'),
    path('about/citi-course/', views.citi_course, name='citi_course'),

    # # Custom error pages for testing
    # path('403.html', views.error_403, name='error_403'),
    # path('404.html', views.error_404, name='error_404'),
    # path('500.html', views.error_500, name='error_500'),

    # temporary content overview pages
    path('about/content/', views.content_overview,
        name='content_overview'),
    path('about/database/', views.database_overview,
        name='database_overview'),
    path('about/software/', views.software_overview,
        name='software_overview'),
    path('about/challenge/', views.challenge_overview,
        name='challenge_overview'),
    path('about/tutorial/', views.tutorial_overview,
        name='tutorial_overview'),

    # detailed pages related to the challenges overview
    path('about/challenge/moody-challenge-overview', views.moody_challenge_overview,
         name='moody_challenge_overview'),
    path('about/challenge/moody-challenge', views.moody_challenge,
         name='moody_challenge'),
    path('about/challenge/community-challenge', views.community_challenge,
         name='community_challenge'),

    # path for about static pages
    path('about/', views.static_view, name='static_view'),
    path('about/<path:static_url>/', views.static_view, name='static_view'),

    # robots.txt for crawlers
    path(
        'robots.txt', lambda x: HttpResponse("User-Agent: *\\Allow: /", content_type="text/plain"), name="robots_file"
    ),
]

if ProjectFiles().is_lightwave_supported:
    urlpatterns.append(path('lightwave/', include('lightwave.urls')))
    # backward compatibility for LightWAVE
    urlpatterns.append(path('cgi-bin/lightwave',
                            lightwave_views.lightwave_server,
                            name='lightwave_server_compat'))

if settings.ENABLE_SSO:
    urlpatterns.append(path('', include('sso.urls')))

if settings.DEBUG:
    import debug_toolbar

    # debug toolbar
    urlpatterns.append(path('__debug__/', include(debug_toolbar.urls)))

<<<<<<< HEAD
if settings.ENABLE_RESEARCH_ENVIRONMENTS:
    urlpatterns.append(path('environments/', include('environment.urls')))
=======
# Parameters for testing URLs (see physionet/test_urls.py)
TEST_DEFAULTS = {
    'dua_slug': 'physionet-credentialed-health-data-dua',
    'event_slug': 'iLII4L9jSDFh',
    'license_slug': 'open-data-commons-attribution-license-v10',
    'static_url': 'publish'
}
TEST_CASES = {
    'lightwave_server_compat': {
        '_skip_': lambda: (shutil.which('sandboxed-lightwave') is None),
    },
}
>>>>>>> 496b36eb
<|MERGE_RESOLUTION|>--- conflicted
+++ resolved
@@ -95,10 +95,6 @@
     # debug toolbar
     urlpatterns.append(path('__debug__/', include(debug_toolbar.urls)))
 
-<<<<<<< HEAD
-if settings.ENABLE_RESEARCH_ENVIRONMENTS:
-    urlpatterns.append(path('environments/', include('environment.urls')))
-=======
 # Parameters for testing URLs (see physionet/test_urls.py)
 TEST_DEFAULTS = {
     'dua_slug': 'physionet-credentialed-health-data-dua',
@@ -111,4 +107,6 @@
         '_skip_': lambda: (shutil.which('sandboxed-lightwave') is None),
     },
 }
->>>>>>> 496b36eb
+
+if settings.ENABLE_RESEARCH_ENVIRONMENTS:
+    urlpatterns.append(path('environments/', include('environment.urls')))