<<<<<<< HEAD
=======
"""physionet URL Configuration
The `urlpatterns` list routes URLs to views. For more information please see:
    https://docs.djangoproject.com/en/1.11/topics/http/urls/
Examples:
Function views
    1. Add an import:  from my_app import views
    2. Add a URL to urlpatterns:  url(r'^$', views.home, name='home')
Class-based views
    1. Add an import:  from other_app.views import Home
    2. Add a URL to urlpatterns:  url(r'^$', Home.as_view(), name='home')
Including another URLconf
    1. Import the include() function: from django.conf.urls import url, include
    2. Add a URL to urlpatterns:  url(r'^blog/', include('blog.urls'))
"""
>>>>>>> cbcb3807
from django.conf.urls import url, include
from django.contrib import admin

from . import views

urlpatterns = [
    url(r'^admin/', admin.site.urls),

    url(r'^$', views.home, name='home'),

    # publish pages
<<<<<<< HEAD
=======
    # url(r'^submit', views.submit, name='submit'),
>>>>>>> cbcb3807
    url(r'^author_guidelines', views.author_guidelines, name='author_guidelines'),

    # about pages
    url(r'^contact', views.contact, name='contact'),
<<<<<<< HEAD
    url(r'^our-team', views.ourteam, name='our_team'),
=======
    url(r'^ourteam', views.ourteam, name='ourteam'),
>>>>>>> cbcb3807
    url(r'^funding', views.funding, name='funding'),

    # content pages
    url(r'^data', views.data, name='data'),
    url(r'^software', views.software, name='software'),
<<<<<<< HEAD
    url(r'^challenges', views.challenge, name='challenge'),

    # user account pages
=======
    url(r'^challenges', views.challenges, name='challenges'),

>>>>>>> cbcb3807
    url(r'^', include('user.urls')),

    # project pages
    url(r'^projects/', include('project.urls')),
]<|MERGE_RESOLUTION|>--- conflicted
+++ resolved
@@ -1,20 +1,3 @@
-<<<<<<< HEAD
-=======
-"""physionet URL Configuration
-The `urlpatterns` list routes URLs to views. For more information please see:
-    https://docs.djangoproject.com/en/1.11/topics/http/urls/
-Examples:
-Function views
-    1. Add an import:  from my_app import views
-    2. Add a URL to urlpatterns:  url(r'^$', views.home, name='home')
-Class-based views
-    1. Add an import:  from other_app.views import Home
-    2. Add a URL to urlpatterns:  url(r'^$', Home.as_view(), name='home')
-Including another URLconf
-    1. Import the include() function: from django.conf.urls import url, include
-    2. Add a URL to urlpatterns:  url(r'^blog/', include('blog.urls'))
-"""
->>>>>>> cbcb3807
 from django.conf.urls import url, include
 from django.contrib import admin
 
@@ -26,34 +9,21 @@
     url(r'^$', views.home, name='home'),
 
     # publish pages
-<<<<<<< HEAD
-=======
-    # url(r'^submit', views.submit, name='submit'),
->>>>>>> cbcb3807
     url(r'^author_guidelines', views.author_guidelines, name='author_guidelines'),
 
     # about pages
     url(r'^contact', views.contact, name='contact'),
-<<<<<<< HEAD
     url(r'^our-team', views.ourteam, name='our_team'),
-=======
-    url(r'^ourteam', views.ourteam, name='ourteam'),
->>>>>>> cbcb3807
     url(r'^funding', views.funding, name='funding'),
 
     # content pages
     url(r'^data', views.data, name='data'),
     url(r'^software', views.software, name='software'),
-<<<<<<< HEAD
-    url(r'^challenges', views.challenge, name='challenge'),
+    url(r'^challenge', views.challenge, name='challenge'),
 
     # user account pages
-=======
-    url(r'^challenges', views.challenges, name='challenges'),
-
->>>>>>> cbcb3807
     url(r'^', include('user.urls')),
 
     # project pages
     url(r'^projects/', include('project.urls')),
-]+]
