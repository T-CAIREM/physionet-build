from collections import OrderedDict
from os import path
from re import fullmatch
from urllib.parse import urljoin
from datetime import datetime

import notification.utility as notification
from django.contrib import messages
from django.contrib.auth.decorators import login_required
from django.conf import settings
from django.db.models import Q
from django.db.models.functions import Lower
from django.http import Http404, HttpResponse
from django.shortcuts import render, get_object_or_404, redirect
from notification.models import News
from project.projectfiles import ProjectFiles
from physionet.models import FrontPageButton, Section, StaticPage
from physionet.middleware.maintenance import allow_post_during_maintenance
from project.models import AccessPolicy, DUA, License, ProjectType, PublishedProject
from user.forms import AddEventForm
from user.models import Event


def home(request):
    """
    Homepage
    """
    featured = PublishedProject.objects.filter(featured__isnull=False).order_by('featured')[:6]
    latest = PublishedProject.objects.filter(is_latest_version=True).order_by('-publish_datetime')[:6]
    news_pieces = News.objects.all().order_by('-publish_datetime')[:5]
    front_page_buttons = FrontPageButton.objects.all()
    front_page_banner = News.objects.filter(front_page_banner=True)

    return render(
        request,
        'home.html',
        {
            'featured': featured,
            'latest': latest,
            'news_pieces': news_pieces,
            'front_page_buttons': front_page_buttons,
            'front_page_banner': front_page_banner,
            'is_lightwave_supported': ProjectFiles().is_lightwave_supported(),
        },
    )


def ping(request):
    """
    Healthcheck
    """
    return HttpResponse(status=200)


def license_content(request, license_slug):
    """
    Content for an individual license
    """
    license = get_object_or_404(License, slug=license_slug)

    return render(request, 'about/license_content.html', {'license': license})


def dua_content(request, dua_slug):
    """
    Content for an individual license
    """
    dua = get_object_or_404(DUA, slug=dua_slug)

    return render(request, 'about/dua_content.html', {'dua': dua})


def timeline(request):
    """
    Frequently asked questions
    """
    return render(request, 'about/timeline.html')


def citi_course(request):
    """
    Instructions for completing the CITI training course
    """
    return render(request, 'about/citi_course.html')


def error_404(request, exception=None):
    """
    View for testing the 404 page. To test, uncomment the URL pattern
        in urls.py.
    """
    return render(request, '404.html', {'ERROR_EMAIL': settings.ERROR_EMAIL}, status=404)


def error_403(request, exception=None):
    """
    View for testing the 404 page. To test, uncomment the URL pattern
        in urls.py.
    """
    return render(request, '403.html', {'ERROR_EMAIL': settings.ERROR_EMAIL}, status=403)


def error_500(request, exception=None):
    """
    View for testing the 404 page. To test, uncomment the URL pattern
        in urls.py.
    """
    return render(request, '500.html', {'ERROR_EMAIL': settings.ERROR_EMAIL}, status=500)


def content_overview(request):
    """
    Temporary content overview
    """
    return render(request, 'about/content_overview.html')


def database_overview(request):
    """
    Temporary content overview
    """
    projects = {}
    for i, policy in AccessPolicy.choices():
        projects[i] = {}
        projects[i]['policy'] = policy
        projects[i]['projects'] = PublishedProject.objects.filter(
            access_policy=i, resource_type=0, is_latest_version=True
        ).order_by(Lower('title'))

    return render(request, 'about/database_index.html',
                  {'projects': projects})


def software_overview(request):
    """
    Temporary content overview
    """
    all_projects = PublishedProject.objects.filter(
        resource_type=1, is_latest_version=True).order_by(Lower('title'))
    return render(request, 'about/software_index.html',
                  {'all_projects': all_projects})


<<<<<<< HEAD
=======
def moody_challenge_overview(request):
    """
    View for detailed information about the George B. Moody PhysioNet Challenge
    """
    return render(request, 'about/moody_challenge_overview_index.html')


def moody_challenge(request):
    """
    View for the list of previous Moody challenges
    """
    moody_challenges = PublishedProject.objects.filter(resource_type=2, is_latest_version=True,
                                                       slug__iregex=r'^challenge-[0-9]{4}$').order_by(
        '-publish_datetime')

    for md_challenge in moody_challenges:
        md_challenge.year = md_challenge.slug.split('-')[1]
        if path.exists(path.join(md_challenge.file_root(), 'sources')):
            md_challenge.sources = True
            if path.exists(path.join(md_challenge.file_root(), 'sources/index.html')):
                md_challenge.sources_index = True
        if path.exists(path.join(md_challenge.file_root(), 'papers/index.html')):
            md_challenge.papers = True

    return render(request, 'about/moody_challenge_index.html', {'moody_challenges': moody_challenges})


def community_challenge(request):
    """
    View for the list of Community challenges
    """
    community_challenges = PublishedProject.objects.filter(resource_type=2, is_latest_version=True,
                                                           slug__iregex=r'^((?!challenge-[0-9]{4}).)*$').order_by(
        '-publish_datetime')

    for c_challenge in community_challenges:
        if path.exists(path.join(c_challenge.file_root(), 'sources')):
            c_challenge.sources = True
            if path.exists(path.join(c_challenge.file_root(), 'sources/index.html')):
                c_challenge.sources_index = True
        if path.exists(path.join(c_challenge.file_root(), 'papers/index.html')):
            c_challenge.papers = True

    return render(request, 'about/community_challenge_index.html', {'community_challenges': community_challenges})


>>>>>>> b462e447
def static_view(request, static_url=None):
    """ Checks for a URL starting with /about/ in StaticPage and
    attempts to render the requested page
    """

    if static_url:
        static_url = urljoin('/about/', static_url + '/')
    else:
        static_url = "/about/"
    static_page = get_object_or_404(StaticPage, url=static_url)

    sections = Section.objects.filter(static_page=static_page)
    params = {'static_page': static_page, 'sections': sections}

    return render(request, 'about/static_template.html', params)


@login_required
def event_home(request):
    """
    List of events
    """
    user = request.user
    is_instructor = user.has_perm('user.add_event')

    # sqlite doesn't support the distinct() method
    events_all = Event.objects.filter(Q(host=user) | Q(participants__user=user))
    events_active = set(events_all.filter(end_date__gte=datetime.now()))
    events_past = set(events_all.filter(end_date__lt=datetime.now()))
    event_form = AddEventForm(user=user)

    url_prefix = notification.get_url_prefix(request)

    form_error = False
    if request.method == 'POST':
        event_form = AddEventForm(user=user, data=request.POST)
        if event_form.is_valid() and is_instructor:
            event_form.save()
            return redirect(event_home)
        else:
            form_error = True

    return render(request, 'event_home.html',
                  {'events_active': events_active,
                   'events_past': events_past,
                   'event_form': event_form,
                   'url_prefix': url_prefix,
                   'is_instructor': is_instructor,
                   'form_error': form_error
                   })


@login_required
def event_add_participant(request, event_slug):
    """
    Adds participants to an event.
    """
    user = request.user

    event = get_object_or_404(Event, slug=event_slug)

    if event.end_date < datetime.now().date():
        messages.error(request, "This event has now finished")
        return redirect(event_home)

    if event.participants.filter(user=user).exists():
        messages.success(request, "You are already enrolled")
        return redirect(event_home)

    if event.allowed_domains:
        domains = event.allowed_domains.split(',')
        emails = user.get_emails()
        domain_match = [domain for domain in domains if any('@' + domain.strip() in email for email in emails)]
        if not domain_match:
            messages.error(request, f"To register for the event, your account must be linked with "
                                    f"an email address from the following domains: {domains}. "
                                    f"You can add email addresses to your account in the settings menu.")
            return redirect(event_home)

    if request.method == 'POST':
        if request.POST.get('confirm_event') == 'confirm':
            event.enroll_user(user)
            messages.success(request, "You have been enrolled")
            return redirect(event_home)

    return render(request, 'event_participant.html', {'event': event})<|MERGE_RESOLUTION|>--- conflicted
+++ resolved
@@ -141,55 +141,6 @@
                   {'all_projects': all_projects})
 
 
-<<<<<<< HEAD
-=======
-def moody_challenge_overview(request):
-    """
-    View for detailed information about the George B. Moody PhysioNet Challenge
-    """
-    return render(request, 'about/moody_challenge_overview_index.html')
-
-
-def moody_challenge(request):
-    """
-    View for the list of previous Moody challenges
-    """
-    moody_challenges = PublishedProject.objects.filter(resource_type=2, is_latest_version=True,
-                                                       slug__iregex=r'^challenge-[0-9]{4}$').order_by(
-        '-publish_datetime')
-
-    for md_challenge in moody_challenges:
-        md_challenge.year = md_challenge.slug.split('-')[1]
-        if path.exists(path.join(md_challenge.file_root(), 'sources')):
-            md_challenge.sources = True
-            if path.exists(path.join(md_challenge.file_root(), 'sources/index.html')):
-                md_challenge.sources_index = True
-        if path.exists(path.join(md_challenge.file_root(), 'papers/index.html')):
-            md_challenge.papers = True
-
-    return render(request, 'about/moody_challenge_index.html', {'moody_challenges': moody_challenges})
-
-
-def community_challenge(request):
-    """
-    View for the list of Community challenges
-    """
-    community_challenges = PublishedProject.objects.filter(resource_type=2, is_latest_version=True,
-                                                           slug__iregex=r'^((?!challenge-[0-9]{4}).)*$').order_by(
-        '-publish_datetime')
-
-    for c_challenge in community_challenges:
-        if path.exists(path.join(c_challenge.file_root(), 'sources')):
-            c_challenge.sources = True
-            if path.exists(path.join(c_challenge.file_root(), 'sources/index.html')):
-                c_challenge.sources_index = True
-        if path.exists(path.join(c_challenge.file_root(), 'papers/index.html')):
-            c_challenge.papers = True
-
-    return render(request, 'about/community_challenge_index.html', {'community_challenges': community_challenges})
-
-
->>>>>>> b462e447
 def static_view(request, static_url=None):
     """ Checks for a URL starting with /about/ in StaticPage and
     attempts to render the requested page
