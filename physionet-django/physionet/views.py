from collections import OrderedDict
from os import path
from re import fullmatch
from urllib.parse import urljoin

import notification.utility as notification
from django.contrib import messages
from django.conf import settings
from django.db.models.functions import Lower
from django.http import Http404, HttpResponse
from django.shortcuts import render, get_object_or_404
from notification.models import News
from project.projectfiles import ProjectFiles
from physionet.models import Section, StaticPage
from physionet.middleware.maintenance import allow_post_during_maintenance
from project.models import AccessPolicy, DUA, License, ProjectType, PublishedProject
from user.forms import ContactForm


def home(request):
    """
    Homepage
    """
    featured = PublishedProject.objects.filter(featured__isnull=False).order_by('featured')[:6]
    latest = PublishedProject.objects.filter(is_latest_version=True).order_by('-publish_datetime')[:6]
    news_pieces = News.objects.all().order_by('-publish_datetime')[:5]
    front_page_banner = News.objects.filter(front_page_banner=True)

    return render(
        request,
        'home.html',
        {
            'featured': featured,
            'latest': latest,
            'news_pieces': news_pieces,
            'front_page_banner': front_page_banner,
            'is_lightwave_supported': ProjectFiles().is_lightwave_supported(),
        },
    )


def ping(request):
    """
    Healthcheck
    """
    return HttpResponse(status=200)


<<<<<<< HEAD
=======
def about_publish(request):
    """
    Instructions for authors
    """
    licenses = OrderedDict()
    descriptions = OrderedDict()
    for project_type in ProjectType.objects.all():
        descriptions[project_type.name] = project_type.description
        licenses[project_type.name] = License.objects.filter(project_types=project_type).order_by(
            'access_policy'
        )

    static_page = get_object_or_404(StaticPage, url="/about/publish/")
    sections = Section.objects.filter(static_page=static_page)

    return render(
        request, 'about/publish.html', {'licenses': licenses, 'descriptions': descriptions, 'sections': sections}
    )


>>>>>>> 16a1c955
def license_content(request, license_slug):
    """
    Content for an individual license
    """
    license = get_object_or_404(License, slug=license_slug)

    return render(request, 'about/license_content.html', {'license': license})

<<<<<<< HEAD
=======

def dua_content(request, dua_slug):
    """
    Content for an individual license
    """
    dua = get_object_or_404(DUA, slug=dua_slug)

    return render(request, 'about/dua_content.html', {'dua': dua})



@allow_post_during_maintenance
def about(request):
    """
    About the site content.
    """
    if request.method == 'POST':
        contact_form = ContactForm(request.POST)
        if contact_form.is_valid():
            notification.send_contact_message(contact_form)
            messages.success(request, 'Your message has been sent.')
            contact_form = ContactForm()
        else:
            messages.error(request, 'Invalid submission. See form below.')
    else:
        contact_form = ContactForm()

    static_page = get_object_or_404(StaticPage, url="/about/")
    sections = Section.objects.filter(static_page=static_page)

    return render(request, 'about/about.html', {'contact_form': contact_form, 'sections': sections})


>>>>>>> 16a1c955
def timeline(request):
    """
    Frequently asked questions
    """
    return render(request, 'about/timeline.html')


def citi_course(request):
    """
    Instructions for completing the CITI training course
    """
    return render(request, 'about/citi_course.html')


def error_404(request, exception=None):
    """
    View for testing the 404 page. To test, uncomment the URL pattern
        in urls.py.
    """
    return render(request, '404.html', {'ERROR_EMAIL': settings.ERROR_EMAIL}, status=404)


def error_403(request, exception=None):
    """
    View for testing the 404 page. To test, uncomment the URL pattern
        in urls.py.
    """
    return render(request, '403.html', {'ERROR_EMAIL': settings.ERROR_EMAIL}, status=403)


def error_500(request, exception=None):
    """
    View for testing the 404 page. To test, uncomment the URL pattern
        in urls.py.
    """
    return render(request, '500.html', {'ERROR_EMAIL': settings.ERROR_EMAIL}, status=500)


def content_overview(request):
    """
    Temporary content overview
    """
    return render(request, 'about/content_overview.html')


def database_overview(request):
    """
    Temporary content overview
    """
    projects = {}
    for i, policy in AccessPolicy.choices():
        projects[i] = {}
        projects[i]['policy'] = policy
        projects[i]['projects'] = PublishedProject.objects.filter(
            access_policy=i, resource_type=0, is_latest_version=True
            ).order_by(Lower('title'))

    return render(request, 'about/database_index.html',
                  {'projects': projects})


def software_overview(request):
    """
    Temporary content overview
    """
    all_projects = PublishedProject.objects.filter(
        resource_type=1, is_latest_version=True).order_by(Lower('title'))
    return render(request, 'about/software_index.html',
                  {'all_projects': all_projects})


def challenge_overview(request):
    """
    Temporary content overview
    """
    all_challenges = PublishedProject.objects.filter(resource_type=2,
        is_latest_version=True).order_by('-publish_datetime')

    for challenge in all_challenges:
        if fullmatch(r'challenge-[0-9]{4}$', challenge.slug):
            challenge.year = challenge.slug.split('-')[1]
        if path.exists(path.join(challenge.file_root() , 'sources')):
            challenge.sources = True
            if path.exists(path.join(challenge.file_root() , 'sources/index.html')):
                challenge.sources_index = True
        if path.exists(path.join(challenge.file_root() , 'papers/index.html')):
            challenge.papers = True

    return render(request, 'about/challenge_index.html',
        {'all_challenges': all_challenges})


def moody_challenge_overview(request):
    """
    View for detailed information about the George B. Moody PhysioNet Challenge
    """
    return render(request, 'about/moody_challenge_overview_index.html')


def moody_challenge(request):
    """
    View for the list of previous Moody challenges
    """
    moody_challenges = PublishedProject.objects.filter(resource_type=2, is_latest_version=True,
                                                       slug__iregex=r'^challenge-[0-9]{4}$').order_by(
        '-publish_datetime')

    for md_challenge in moody_challenges:
        md_challenge.year = md_challenge.slug.split('-')[1]
        if path.exists(path.join(md_challenge.file_root(), 'sources')):
            md_challenge.sources = True
            if path.exists(path.join(md_challenge.file_root(), 'sources/index.html')):
                md_challenge.sources_index = True
        if path.exists(path.join(md_challenge.file_root(), 'papers/index.html')):
            md_challenge.papers = True

    return render(request, 'about/moody_challenge_index.html', {'moody_challenges': moody_challenges})


def community_challenge(request):
    """
    View for the list of Community challenges
    """
    community_challenges = PublishedProject.objects.filter(resource_type=2, is_latest_version=True,
                                                           slug__iregex=r'^((?!challenge-[0-9]{4}).)*$').order_by(
        '-publish_datetime')

    for c_challenge in community_challenges:
        if path.exists(path.join(c_challenge.file_root(), 'sources')):
            c_challenge.sources = True
            if path.exists(path.join(c_challenge.file_root(), 'sources/index.html')):
                c_challenge.sources_index = True
        if path.exists(path.join(c_challenge.file_root(), 'papers/index.html')):
            c_challenge.papers = True

    return render(request, 'about/community_challenge_index.html', {'community_challenges': community_challenges})


def static_view(request, static_url=None):
    """
    checks for a URL starting with /about/ in StaticPage and attempts to render the requested page
    """
    if static_url:
        about_url = urljoin('/about/', static_url + '/')
        static_page = get_object_or_404(StaticPage, url=about_url)
    else:
        static_page = get_object_or_404(StaticPage, url='/about/')

    sections = Section.objects.filter(static_page=static_page)
    params = {'static_page': static_page, 'sections': sections}

    return render(request, 'about/static_template.html', params)

def tutorial_overview(request):
    """
    Temporary content overview
    """
    return render(request, 'about/tutorial_index.html')<|MERGE_RESOLUTION|>--- conflicted
+++ resolved
@@ -46,29 +46,6 @@
     return HttpResponse(status=200)
 
 
-<<<<<<< HEAD
-=======
-def about_publish(request):
-    """
-    Instructions for authors
-    """
-    licenses = OrderedDict()
-    descriptions = OrderedDict()
-    for project_type in ProjectType.objects.all():
-        descriptions[project_type.name] = project_type.description
-        licenses[project_type.name] = License.objects.filter(project_types=project_type).order_by(
-            'access_policy'
-        )
-
-    static_page = get_object_or_404(StaticPage, url="/about/publish/")
-    sections = Section.objects.filter(static_page=static_page)
-
-    return render(
-        request, 'about/publish.html', {'licenses': licenses, 'descriptions': descriptions, 'sections': sections}
-    )
-
-
->>>>>>> 16a1c955
 def license_content(request, license_slug):
     """
     Content for an individual license
@@ -77,8 +54,6 @@
 
     return render(request, 'about/license_content.html', {'license': license})
 
-<<<<<<< HEAD
-=======
 
 def dua_content(request, dua_slug):
     """
@@ -89,30 +64,6 @@
     return render(request, 'about/dua_content.html', {'dua': dua})
 
 
-
-@allow_post_during_maintenance
-def about(request):
-    """
-    About the site content.
-    """
-    if request.method == 'POST':
-        contact_form = ContactForm(request.POST)
-        if contact_form.is_valid():
-            notification.send_contact_message(contact_form)
-            messages.success(request, 'Your message has been sent.')
-            contact_form = ContactForm()
-        else:
-            messages.error(request, 'Invalid submission. See form below.')
-    else:
-        contact_form = ContactForm()
-
-    static_page = get_object_or_404(StaticPage, url="/about/")
-    sections = Section.objects.filter(static_page=static_page)
-
-    return render(request, 'about/about.html', {'contact_form': contact_form, 'sections': sections})
-
-
->>>>>>> 16a1c955
 def timeline(request):
     """
     Frequently asked questions
