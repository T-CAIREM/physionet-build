import csv
import logging
import os
import pdb
import re
from collections import OrderedDict
from datetime import datetime, timedelta
from itertools import chain
from statistics import StatisticsError, median

from django.forms.formsets import formset_factory
from django.forms.models import inlineformset_factory

import notification.utility as notification
from background_task import background
from console.tasks import associated_task, get_associated_tasks
from dal import autocomplete
from django.conf import settings
from django.contrib import messages
from django.contrib.auth.decorators import login_required, user_passes_test, permission_required
from django.contrib.contenttypes.forms import generic_inlineformset_factory
from django.contrib.contenttypes.models import ContentType
from django.db.models import Case, Count, DurationField, F, IntegerField, Q, Value, When
from django.db.models.functions import Cast
from django.forms import Select, Textarea, modelformset_factory
from django.http import Http404, HttpResponse, JsonResponse
from django.shortcuts import get_object_or_404, redirect, render
from django.urls import reverse
from django.utils import timezone
from notification.models import News
from physionet.forms import set_saved_fields_cookie
from physionet.middleware.maintenance import ServiceUnavailable
from physionet.utility import paginate
from physionet.models import Section, StaticPage
from project import forms as project_forms
from project.models import (
    GCP,
    GCPLog,
    AccessLog,
    AccessPolicy,
    ActiveProject,
    ArchivedProject,
    DataAccess,
    DUASignature,
    EditLog,
    Publication,
    PublishedProject,
    Reference,
    StorageRequest,
    Topic,
    exists_project_slug,
)
from project.projectfiles import ProjectFiles
from project.utility import readable_size
from project.validators import MAX_PROJECT_SLUG_LENGTH
from project.views import get_file_forms, get_project_file_info, process_files_post
from user.models import (
    AssociatedEmail,
    CredentialApplication,
    CredentialReview,
    LegacyCredential,
    User,
    Training,
    TrainingQuestion,
)
from physionet.enums import LogCategory
from console import forms, utility
from console.forms import ProjectFilterForm, UserFilterForm


LOGGER = logging.getLogger(__name__)


@associated_task(PublishedProject, 'pid')
@background()
def make_zip_background(pid):
    """
    Schedule a background task to make the zip file
    """
    project = PublishedProject.objects.get(id=pid)
    # Create zip file if there are files. Should always be the case.
    project.make_zip()
    project.set_storage_info()


@associated_task(PublishedProject, 'pid')
@background()
def make_checksum_background(pid):
    """
    Schedule a background task to make the checksum file
    """
    project = PublishedProject.objects.get(id=pid)
    # Create checksum file if there are files. Should always be the case.
    project.make_checksum_file()
    project.set_storage_info()


def is_admin(user, *args, **kwargs):
    return user.is_admin


def handling_editor(base_view):
    """
    Access decorator. The user must be the editor of the project.
    """
    @login_required
    def handling_view(request, *args, **kwargs):
        user = request.user
        try:
            project = ActiveProject.objects.get(slug=kwargs['project_slug'])
            if user.is_admin and user == project.editor:
                kwargs['project'] = project
                return base_view(request, *args, **kwargs)
        except ActiveProject.DoesNotExist:
            raise Http404()
        raise Http404('Unable to access page')
    return handling_view

# ------------------------- Views begin ------------------------- #


@user_passes_test(is_admin, login_url='/login/')
def console_home(request):
    return render(request, 'console/console_home.html', {'console_home_nav': True})


@permission_required('project.change_publishedproject', raise_exception=True)
def submitted_projects(request):
    """
    List of active submissions. Editors are assigned here.
    """
    user = request.user
    if request.method == 'POST' and user.has_perm('project.can_assign_editor'):
        assign_editor_form = forms.AssignEditorForm(request.POST)
        if assign_editor_form.is_valid():
            # Move this into project method
            project = ActiveProject.objects.get(id=assign_editor_form.cleaned_data['project'])
            project.assign_editor(assign_editor_form.cleaned_data['editor'])
            notification.assign_editor_notify(project)
            notification.editor_notify_new_project(project, user)
            messages.success(request, 'The editor has been assigned')

    # Submitted projects
    projects = ActiveProject.objects.filter(submission_status__gt=0).order_by(
        'submission_datetime')
    # Separate projects by submission status
    # Awaiting editor assignment
    assignment_projects = projects.filter(submission_status=10)
    # Awaiting editor decision
    decision_projects = projects.filter(submission_status=20)
    # Awaiting author revisions
    revision_projects = projects.filter(submission_status=30)
    # Awaiting editor copyedit
    copyedit_projects = projects.filter(submission_status=40)
    # Awaiting author approval
    approval_projects = projects.filter(submission_status=50)
    # Awaiting editor publish
    publish_projects = projects.filter(submission_status=60)

    assign_editor_form = forms.AssignEditorForm()

    # Time to check if the reminder email can be sent
    yesterday = timezone.now() + timezone.timedelta(days=-1)

    if request.method == "POST":
        try:
            if 'send_approval_reminder' in request.POST:
                pid = request.POST.get('send_approval_reminder', '')
                project = ActiveProject.objects.get(id=pid)
                notification.copyedit_complete_notify(request, project,
                    project.copyedit_logs.last(), reminder=True)
                project.latest_reminder = timezone.now()
                project.save()
                messages.success(request, 'The reminder email has been sent.')
            elif 'send_revision_reminder' in request.POST:
                pid = request.POST.get('send_revision_reminder', '')
                project = ActiveProject.objects.get(id=pid)
                notification.edit_decision_notify(request, project,
                    project.edit_logs.last(), reminder=True)
                project.latest_reminder = timezone.now()
                project.save()
                messages.success(request, 'The reminder email has been sent.')
        except (ValueError, ActiveProject.DoesNotExist):
            pass
    return render(request, 'console/submitted_projects.html',
        {'assign_editor_form': assign_editor_form,
         'assignment_projects': assignment_projects,
         'decision_projects': decision_projects,
         'revision_projects': revision_projects,
         'copyedit_projects': copyedit_projects,
         'approval_projects': approval_projects,
         'publish_projects': publish_projects,
         'submitted_projects_nav': True,
         'yesterday': yesterday})


@permission_required('project.change_publishedproject', raise_exception=True)
def editor_home(request):
    """
    List of submissions the editor is responsible for
    """
    projects = ActiveProject.objects.filter(editor=request.user).order_by(
        'submission_datetime')

    # Awaiting editor decision
    decision_projects = projects.filter(submission_status=20)
    # Awaiting author revisions
    revision_projects = projects.filter(submission_status=30)
    # Awaiting editor copyedit
    copyedit_projects = projects.filter(submission_status=40)
    # Awaiting author approval
    approval_projects = projects.filter(submission_status=50)
    # Awaiting editor publish
    publish_projects = projects.filter(submission_status=60)

    # Time to check if the reminder email can be sent
    yesterday = timezone.now() + timezone.timedelta(days=-1)

    if request.method == "POST" and 'send_reminder' in request.POST:
        try:
            pid = request.POST.get('send_reminder', '')
            project = ActiveProject.objects.get(id=pid)
            notification.edit_decision_notify(request, project,
                project.edit_logs.last(), reminder=True)
            project.latest_reminder = timezone.now()
            project.save()
            messages.success(request, 'The reminder email has been sent.')
        except (ValueError, ActiveProject.DoesNotExist):
            pass
    return render(request, 'console/editor_home.html',
        {'decision_projects': decision_projects,
         'revision_projects': revision_projects,
         'copyedit_projects': copyedit_projects,
         'approval_projects': approval_projects,
         'publish_projects': publish_projects,
         'yesterday': yesterday, 'editor_home': True})


def submission_info_redirect(request, project_slug):
    return redirect('submission_info', project_slug=project_slug)


@permission_required('physionet.change_section', raise_exception=True)
def submission_info(request, project_slug):
    """
    View information about a project under submission
    """
    try:
        project = ActiveProject.objects.get(slug=project_slug)
    except ActiveProject.DoesNotExist:
        raise Http404()

    user = request.user
    authors, author_emails, storage_info, edit_logs, copyedit_logs, latest_version = project.info_card()

    data = request.POST or None
    reassign_editor_form = forms.ReassignEditorForm(user, data=data)
    passphrase = ''
    anonymous_url = project.get_anonymous_url()

    if 'generate_passphrase' in request.POST:
        anonymous_url, passphrase = project.generate_anonymous_access()
    elif 'remove_passphrase' in request.POST:
        project.anonymous.all().delete()
        anonymous_url, passphrase = '', 'revoked'
    elif 'reassign_editor' in request.POST and reassign_editor_form.is_valid():
        project.reassign_editor(reassign_editor_form.cleaned_data['editor'])
        notification.editor_notify_new_project(project, user, reassigned=True)
        messages.success(request, 'The editor has been reassigned')
        LOGGER.info("The editor for the project {0} has been reassigned from "
                    "{1} to {2}".format(project, user,
                        reassign_editor_form.cleaned_data['editor']))

    url_prefix = notification.get_url_prefix(request)
    bulk_url_prefix = notification.get_url_prefix(request, bulk_download=True)
    return render(request, 'console/submission_info.html',
        {'project': project, 'authors': authors,
         'author_emails': author_emails, 'storage_info': storage_info,
         'edit_logs': edit_logs, 'copyedit_logs': copyedit_logs,
         'latest_version': latest_version, 'passphrase': passphrase,
         'anonymous_url': anonymous_url, 'url_prefix': url_prefix,
         'bulk_url_prefix': bulk_url_prefix,
         'reassign_editor_form': reassign_editor_form,
         'project_info_nav': True})


@handling_editor
def edit_submission(request, project_slug, *args, **kwargs):
    """
    Page to respond to a particular submission, as an editor
    """
    project = kwargs['project']

    try:
        edit_log = project.edit_logs.get(decision_datetime__isnull=True)
    except EditLog.DoesNotExist:
        return redirect('editor_home')

    reassign_editor_form = forms.ReassignEditorForm(request.user)

    # The user must be the editor
    if project.submission_status not in [20, 30]:
        return redirect('editor_home')

    if request.method == 'POST':
        edit_submission_form = forms.EditSubmissionForm(
            resource_type=project.resource_type, instance=edit_log,
            data=request.POST)
        if edit_submission_form.is_valid():
            # This processes the resulting decision
            edit_log = edit_submission_form.save()
            # Set the display labels for the quality assurance results
            edit_log.set_quality_assurance_results()
            # The original object will be deleted if the decision is reject
            if edit_log.decision == 0:
                project = ArchivedProject.objects.get(slug=project_slug)
            # Notify the authors
            notification.edit_decision_notify(request, project, edit_log)
            return render(request, 'console/edit_complete.html',
                {'decision': edit_log.decision, 'editor_home': True,
                 'project': project, 'edit_log': edit_log})
        messages.error(request, 'Invalid response. See form below.')
    else:
        edit_submission_form = forms.EditSubmissionForm(
            resource_type=project.resource_type, instance=edit_log)

    authors, author_emails, storage_info, edit_logs, _, latest_version = project.info_card()
    url_prefix = notification.get_url_prefix(request)
    bulk_url_prefix = notification.get_url_prefix(request, bulk_download=True)

    return render(request, 'console/edit_submission.html',
        {'project': project, 'edit_submission_form': edit_submission_form,
         'authors': authors, 'author_emails': author_emails,
         'storage_info': storage_info, 'edit_logs': edit_logs,
         'latest_version': latest_version, 'url_prefix': url_prefix,
         'bulk_url_prefix': bulk_url_prefix,
         'editor_home': True, 'reassign_editor_form': reassign_editor_form})


@handling_editor
def copyedit_submission(request, project_slug, *args, **kwargs):
    """
    Page to copyedit the submission
    """
    project = kwargs['project']
    if project.submission_status != 40:
        return redirect('editor_home')

    copyedit_log = project.copyedit_logs.get(complete_datetime=None)
    reassign_editor_form = forms.ReassignEditorForm(request.user)

    # Metadata forms and formsets
    ReferenceFormSet = generic_inlineformset_factory(Reference,
        fields=('description',), extra=0,
        max_num=project_forms.ReferenceFormSet.max_forms, can_delete=False,
        formset=project_forms.ReferenceFormSet, validate_max=True)
    TopicFormSet = generic_inlineformset_factory(Topic,
        fields=('description',), extra=0,
        max_num=project_forms.TopicFormSet.max_forms, can_delete=False,
        formset=project_forms.TopicFormSet, validate_max=True)
    PublicationFormSet = generic_inlineformset_factory(Publication,
        fields=('citation', 'url'), extra=0,
        max_num=project_forms.PublicationFormSet.max_forms, can_delete=False,
        formset=project_forms.PublicationFormSet, validate_max=True)

    description_form = project_forms.ContentForm(
        resource_type=project.resource_type.id, instance=project)
    ethics_form = project_forms.EthicsForm(instance=project)

    access_policy = request.GET.get('accessPolicy')
    if access_policy:
        access_form = project_forms.AccessMetadataForm(instance=project, access_policy=int(access_policy))
    else:
        access_form = project_forms.AccessMetadataForm(instance=project)

    discovery_form = project_forms.DiscoveryForm(resource_type=project.resource_type.id,
        instance=project)
    description_form_saved = False
    reference_formset = ReferenceFormSet(instance=project)
    publication_formset = PublicationFormSet(instance=project)
    topic_formset = TopicFormSet(instance=project)

    copyedit_form = forms.CopyeditForm(instance=copyedit_log)

    if request.method == 'POST':
        if 'edit_content' in request.POST:
            description_form = project_forms.ContentForm(
                resource_type=project.resource_type.id, data=request.POST,
                instance=project)
            ethics_form = project_forms.EthicsForm(data=request.POST, instance=project)
            access_form = project_forms.AccessMetadataForm(data=request.POST,
                instance=project)
            discovery_form = project_forms.DiscoveryForm(
                resource_type=project.resource_type, data=request.POST,
                instance=project)
            reference_formset = ReferenceFormSet(data=request.POST,
                instance=project)
            publication_formset = PublicationFormSet(request.POST,
                                                 instance=project)
            topic_formset = TopicFormSet(request.POST, instance=project)
            if (
                description_form.is_valid()
                and access_form.is_valid()
                and ethics_form.is_valid()
                and reference_formset.is_valid()
                and publication_formset.is_valid()
                and topic_formset.is_valid()
                and discovery_form.is_valid()
            ):
                description_form.save()
                ethics_form.save()
                access_form.save()
                discovery_form.save()
                reference_formset.save()
                publication_formset.save()
                topic_formset.save()
                messages.success(request,
                    'The project metadata has been updated.')
                description_form_saved = True
                # Reload formsets
                reference_formset = ReferenceFormSet(instance=project)
                publication_formset = PublicationFormSet(instance=project)
                topic_formset = TopicFormSet(instance=project)
            else:
                messages.error(request,
                    'Invalid submission. See errors below.')
        elif 'complete_copyedit' in request.POST:
            copyedit_form = forms.CopyeditForm(request.POST,
                instance=copyedit_log)
            if copyedit_form.is_valid():
                copyedit_log = copyedit_form.save()
                notification.copyedit_complete_notify(request, project,
                    copyedit_log)
                return render(request, 'console/copyedit_complete.html',
                    {'project': project, 'copyedit_log': copyedit_log,
                     'editor_home': True})
            else:
                messages.error(request, 'Invalid submission. See errors below.')
        else:
            # process the file manipulation post
            subdir = process_files_post(request, project)

    if 'subdir' not in vars():
        subdir = ''

    (
        authors,
        author_emails,
        storage_info,
        edit_logs,
        copyedit_logs,
        latest_version,
    ) = project.info_card(force_calculate=True)

    (
        display_files,
        display_dirs,
        dir_breadcrumbs,
        _,
        file_error
    ) = get_project_file_info(project=project, subdir=subdir)

    (upload_files_form, create_folder_form, rename_item_form,
     move_items_form, delete_items_form) = get_file_forms(
         project=project, subdir=subdir, display_dirs=display_dirs)

    edit_url = reverse('edit_content_item', args=[project.slug])
    url_prefix = notification.get_url_prefix(request)
    bulk_url_prefix = notification.get_url_prefix(request)

    response = render(
        request,
        'console/copyedit_submission.html',
        {
            'project': project,
            'description_form': description_form,
            'ethics_form': ethics_form,
            'individual_size_limit': readable_size(ActiveProject.INDIVIDUAL_FILE_SIZE_LIMIT),
            'access_form': access_form,
            'reference_formset': reference_formset,
            'publication_formset': publication_formset,
            'topic_formset': topic_formset,
            'storage_type': settings.STORAGE_TYPE,
            'storage_info': storage_info,
            'upload_files_form': upload_files_form,
            'create_folder_form': create_folder_form,
            'rename_item_form': rename_item_form,
            'move_items_form': move_items_form,
            'delete_items_form': delete_items_form,
            'subdir': subdir,
            'display_files': display_files,
            'display_dirs': display_dirs,
            'dir_breadcrumbs': dir_breadcrumbs,
            'file_error': file_error,
            'editor_home': True,
            'is_editor': True,
            'files_editable': True,
            'copyedit_form': copyedit_form,
            'authors': authors,
            'author_emails': author_emails,
            'edit_logs': edit_logs,
            'copyedit_logs': copyedit_logs,
            'latest_version': latest_version,
            'add_item_url': edit_url,
            'remove_item_url': edit_url,
            'discovery_form': discovery_form,
            'url_prefix': url_prefix,
            'bulk_url_prefix': bulk_url_prefix,
            'reassign_editor_form': reassign_editor_form,
        },
    )
    if description_form_saved:
        set_saved_fields_cookie(description_form, request.path, response)
    return response


@handling_editor
def awaiting_authors(request, project_slug, *args, **kwargs):
    """
    View the authors who have and have not approved the project for
    publication.

    Also the page to reopen the project for copyediting.
    """
    project = kwargs['project']

    if project.submission_status != 50:
        return redirect('editor_home')

    authors, author_emails, storage_info, edit_logs, copyedit_logs, latest_version = project.info_card()
    outstanding_emails = ';'.join([a.user.email for a in authors.filter(
        approval_datetime=None)])
    reassign_editor_form = forms.ReassignEditorForm(request.user)

    if request.method == 'POST':
        if 'reopen_copyedit' in request.POST:
            project.reopen_copyedit()
            notification.reopen_copyedit_notify(request, project)
            return render(request, 'console/reopen_copyedit_complete.html',
                {'project':project})
        elif 'send_reminder' in request.POST:
            notification.copyedit_complete_notify(request, project,
                project.copyedit_logs.last(), reminder=True)
            messages.success(request, 'The reminder email has been sent.')
            project.latest_reminder = timezone.now()
            project.save()

    url_prefix = notification.get_url_prefix(request)
    bulk_url_prefix = notification.get_url_prefix(request, bulk_download=True)
    yesterday = timezone.now() + timezone.timedelta(days=-1)

    return render(request, 'console/awaiting_authors.html',
        {'project': project, 'authors': authors, 'author_emails': author_emails,
         'storage_info': storage_info, 'edit_logs': edit_logs,
         'copyedit_logs': copyedit_logs, 'latest_version': latest_version,
         'outstanding_emails': outstanding_emails, 'url_prefix': url_prefix,
         'bulk_url_prefix': bulk_url_prefix,
         'yesterday': yesterday, 'editor_home': True,
         'reassign_editor_form': reassign_editor_form})


@handling_editor
def publish_slug_available(request, project_slug, *args, **kwargs):
    """
    Return whether a slug is available to use to publish an active
    project.

    """
    desired_slug = request.GET['desired_slug']
    # Slug belongs to this project
    if project_slug == desired_slug:
        result = True
    # Check if any project has claimed it
    else:
        result = not exists_project_slug(desired_slug)

    return JsonResponse({'available':result})


@handling_editor
def publish_submission(request, project_slug, *args, **kwargs):
    """
    Page to publish the submission
    """
    project = kwargs['project']

    if project.submission_status != 60:
        return redirect('editor_home')
    if settings.SYSTEM_MAINTENANCE_NO_UPLOAD:
        raise ServiceUnavailable()

    reassign_editor_form = forms.ReassignEditorForm(request.user)
    authors, author_emails, storage_info, edit_logs, copyedit_logs, latest_version = project.info_card()
    if request.method == 'POST':
        publish_form = forms.PublishForm(project=project, data=request.POST)
        if project.is_publishable() and publish_form.is_valid():
            if project.version_order:
                slug = project.get_previous_slug()
            else:
                slug = publish_form.cleaned_data['slug']
            published_project = project.publish(slug=slug,
                make_zip=int(publish_form.cleaned_data['make_zip']))

            notification.publish_notify(request, published_project)

            # update the core and project DOIs with latest metadata
            if published_project.core_project.doi:
                core = published_project.core_project
                latest = core.publishedprojects.get(is_latest_version=True)
                payload_core = utility.generate_doi_payload(latest,
                                                            core_project=True,
                                                            event="publish")
                utility.update_doi(core.doi, payload_core)

            if published_project.doi:
                payload = utility.generate_doi_payload(published_project,
                                                       core_project=False,
                                                       event="publish")
                utility.update_doi(published_project.doi, payload)

            return render(
                request,
                'console/publish_complete.html',
                {'published_project': published_project, 'editor_home': True},
            )

    publishable = project.is_publishable()
    url_prefix = notification.get_url_prefix(request)
    bulk_url_prefix = notification.get_url_prefix(request, bulk_download=True)
    publish_form = forms.PublishForm(project=project)

    return render(request, 'console/publish_submission.html',
        {'project': project, 'publishable': publishable, 'authors': authors,
         'author_emails': author_emails, 'storage_info': storage_info,
         'edit_logs': edit_logs, 'copyedit_logs': copyedit_logs,
         'latest_version': latest_version, 'publish_form': publish_form,
         'max_slug_length': MAX_PROJECT_SLUG_LENGTH, 'url_prefix': url_prefix,
         'bulk_url_prefix': bulk_url_prefix,
         'reassign_editor_form': reassign_editor_form, 'editor_home': True})


@permission_required('project.change_storagerequest', raise_exception=True)
def process_storage_response(request, storage_response_formset):
    """
    Implement the response to a storage request.
    Helper function to view: storage_requests.
    """
    storage_request_id = int(request.POST['storage_response'])

    for storage_response_form in storage_response_formset:
        # Only process the response that was submitted
        if storage_response_form.instance.id == storage_request_id:
            if storage_response_form.is_valid() and storage_response_form.instance.is_active:
                storage_request = storage_response_form.instance
                storage_request.responder = request.user
                storage_request.response_datetime = timezone.now()
                storage_request.is_active = False
                storage_request.save()

                if storage_request.response:
                    core_project = storage_request.project.core_project
                    core_project.storage_allowance = storage_request.request_allowance * 1024 ** 3
                    core_project.save()

                notification.storage_response_notify(storage_request)
                messages.success(request,
                    'The storage request has been {}'.format(notification.RESPONSE_ACTIONS[storage_request.response]))


@permission_required('project.change_storagerequest', raise_exception=True)
def storage_requests(request):
    """
    Page for listing and responding to project storage requests
    """
    StorageResponseFormSet = modelformset_factory(StorageRequest,
        fields=('response', 'response_message'),
        widgets={'response':Select(choices=forms.RESPONSE_CHOICES),
                 'response_message':Textarea()}, extra=0)

    if request.method == 'POST':
        storage_response_formset = StorageResponseFormSet(request.POST,
            queryset=StorageRequest.objects.filter(is_active=True))
        process_storage_response(request, storage_response_formset)

    storage_response_formset = StorageResponseFormSet(
        queryset=StorageRequest.objects.filter(is_active=True))

    return render(request, 'console/storage_requests.html',
        {'storage_response_formset': storage_response_formset,
         'storage_requests_nav': True})


@permission_required('project.change_publishedproject', raise_exception=True)
def unsubmitted_projects(request):
    """
    List of unsubmitted projects
    """
    projects = ActiveProject.objects.filter(submission_status=0).order_by(
        'creation_datetime')
    projects = paginate(request, projects, 50)

    return render(request, 'console/unsubmitted_projects.html',
        {'projects': projects, 'unsubmitted_projects_nav': True})


@permission_required('project.change_publishedproject', raise_exception=True)
def published_projects(request):
    """
    List of published projects
    """
    projects = PublishedProject.objects.all().order_by('-publish_datetime')
    projects = paginate(request, projects, 50)
    return render(request, 'console/published_projects.html',
        {'projects': projects, 'published_projects_nav': True})


@associated_task(PublishedProject, 'pid', read_only=True)
@background()
def send_files_to_gcp(pid):
    """
    Schedule a background task to send the files to GCP.
    This function can be runned manually to force a re-send of all the files
    to GCP. It only requires the Project ID.
    """
    project = PublishedProject.objects.get(id=pid)
    exists = utility.check_bucket_exists(project.slug, project.version)
    if exists:
        utility.upload_files(project)
        project.gcp.sent_files = True
        project.gcp.finished_datetime = timezone.now()
        if project.compressed_storage_size:
            project.gcp.sent_zip = True
        project.gcp.save()


@permission_required('project.change_publishedproject', raise_exception=True)
def manage_doi_request(request, project):
    """
    Manage a request to register or update a Digital Object Identifier (DOI).

    Args:
        request (obj): The request object.
        project (obj): The project object.

    Returns:
        str: Message indicating outcome of the request.
    """

    # No action needed if (1) the user is trying to register a DOI when one
    # already exists or (2) if there is no DATACITE_PREFIX
    if not settings.DATACITE_PREFIX:
        return """No action taken. To register or update a DOI, add your
            DATACITE_PREFIX to the Django environment file."""
    elif project.core_project.doi and 'create_doi_core' in request.POST:
        return "The DOI was created."
    elif project.doi and 'create_doi_version' in request.POST:
        return "The DOI was created."

    if 'create_doi_core' in request.POST:
        payload = utility.generate_doi_payload(project, core_project=True,
                                               event="publish")
        utility.register_doi(payload, project.core_project)
        message = "The DOI was created."
    elif 'update_doi_core' in request.POST:
        payload = utility.generate_doi_payload(project, core_project=True,
                                               event="publish")
        utility.update_doi(project.core_project.doi, payload)
        message = "The DOI metadata was updated."
    elif 'create_doi_version' in request.POST:
        payload = utility.generate_doi_payload(project, event="publish")
        utility.register_doi(payload, project)
        message = "The DOI was created."
    elif 'update_doi_version' in request.POST:
        payload = utility.generate_doi_payload(project, event="publish")
        utility.update_doi(project.doi, payload)
        message = "The DOI metadata was updated."

    return message


@permission_required('project.change_publishedproject', raise_exception=True)
def manage_published_project(request, project_slug, version):
    """
    Manage a published project
    - Set the DOI field (after doing it in datacite)
    - Create zip of files
    - Deprecate files
    - Create GCP bucket and send files
    """
    try:
        project = PublishedProject.objects.get(slug=project_slug, version=version)
    except PublishedProject.DoesNotExist:
        raise Http404()
    user = request.user
    passphrase = ''
    anonymous_url = project.get_anonymous_url()
    topic_form = forms.TopicForm(project=project)
    topic_form.set_initial()
    deprecate_form = None if project.deprecated_files else forms.DeprecateFilesForm()
    has_credentials = os.path.exists(os.environ["GOOGLE_APPLICATION_CREDENTIALS"])
    data_access_form = forms.DataAccessForm(project=project)
    contact_form = forms.PublishedProjectContactForm(project=project,
                                                     instance=project.contact)
    legacy_author_form = forms.CreateLegacyAuthorForm(project=project)

    if request.method == 'POST':
        if any(x in request.POST for x in ['create_doi_core',
                                           'create_doi_version',
                                           'update_doi_core',
                                           'update_doi_version']):
            message = manage_doi_request(request, project)
            messages.success(request, message)
        elif 'set_topics' in request.POST:
            topic_form = forms.TopicForm(project=project, data=request.POST)
            if topic_form.is_valid():
                project.set_topics(topic_form.topic_descriptions)
                # Set the topics
                messages.success(request, 'The topics have been set')
            else:
                messages.error(request, 'Invalid submission. See form below.')
        elif 'make_checksum_file' in request.POST:
            if any(get_associated_tasks(project)):
                messages.error(request, 'Project has tasks pending.')
            elif settings.SYSTEM_MAINTENANCE_NO_UPLOAD:
                raise ServiceUnavailable()
            else:
                make_checksum_background(
                    pid=project.id,
                    verbose_name='Making checksum file - {}'.format(project))
                messages.success(
                    request, 'The files checksum list has been scheduled.')
        elif 'make_zip' in request.POST:
            if any(get_associated_tasks(project)):
                messages.error(request, 'Project has tasks pending.')
            elif settings.SYSTEM_MAINTENANCE_NO_UPLOAD:
                raise ServiceUnavailable()
            else:
                make_zip_background(
                    pid=project.id,
                    verbose_name='Making zip file - {}'.format(project))
                messages.success(
                    request, 'The zip of the main files has been scheduled.')
        elif 'deprecate_files' in request.POST and not project.deprecated_files:
            deprecate_form = forms.DeprecateFilesForm(data=request.POST)
            if settings.SYSTEM_MAINTENANCE_NO_UPLOAD:
                raise ServiceUnavailable()
            elif deprecate_form.is_valid():
                project.deprecate_files(
                    delete_files=int(deprecate_form.cleaned_data['delete_files']))
                messages.success(request, 'The project files have been deprecated.')
        elif 'bucket' in request.POST and has_credentials:
            if any(get_associated_tasks(project, read_only=False)):
                messages.error(request, 'Project has tasks pending.')
            else:
                gcp_bucket_management(request, project, user)
        elif 'platform' in request.POST:
            data_access_form = forms.DataAccessForm(project=project, data=request.POST)
            if data_access_form.is_valid():
                data_access_form.save()
                messages.success(request, "Stored method to access the files")
        elif 'data_access_removal' in request.POST and request.POST['data_access_removal'].isdigit():
            try:
                data_access = DataAccess.objects.get(project=project, id=request.POST['data_access_removal'])
                data_access.delete()
                # Deletes the object if it exists for that specific project.
            except DataAccess.DoesNotExist:
                pass
        elif 'generate_passphrase' in request.POST:
            anonymous_url, passphrase = project.generate_anonymous_access()
        elif 'remove_passphrase' in request.POST:
            project.anonymous.all().delete()
            anonymous_url = ''
        elif 'set_contact' in request.POST:
            contact_form = forms.PublishedProjectContactForm(
                instance=project.contact, project=project, data=request.POST)
            if contact_form.is_valid():
                contact_form.save()
                messages.success(request, 'The contact information has been updated')
        elif 'set_legacy_author' in request.POST:
            legacy_author_form = forms.CreateLegacyAuthorForm(project=project,
                                                              data=request.POST)
            if legacy_author_form.is_valid():
                legacy_author_form.save()
                legacy_author_form = forms.CreateLegacyAuthorForm(project=project)

    data_access = DataAccess.objects.filter(project=project)
    authors, author_emails, storage_info, edit_logs, copyedit_logs, latest_version = project.info_card()

    tasks = list(get_associated_tasks(project))
    ro_tasks = [task for (task, read_only) in tasks if read_only]
    rw_tasks = [task for (task, read_only) in tasks if not read_only]

    url_prefix = notification.get_url_prefix(request)
    bulk_url_prefix = notification.get_url_prefix(request)

    return render(
        request,
        'console/manage_published_project.html',
        {
            'project': project,
            'authors': authors,
            'author_emails': author_emails,
            'storage_info': storage_info,
            'edit_logs': edit_logs,
            'copyedit_logs': copyedit_logs,
            'latest_version': latest_version,
            'published': True,
            'topic_form': topic_form,
            'deprecate_form': deprecate_form,
            'has_credentials': has_credentials,
            'data_access_form': data_access_form,
            'data_access': data_access,
            'rw_tasks': rw_tasks,
            'ro_tasks': ro_tasks,
            'anonymous_url': anonymous_url,
            'passphrase': passphrase,
            'published_projects_nav': True,
            'url_prefix': url_prefix,
            'bulk_url_prefix': bulk_url_prefix,
            'contact_form': contact_form,
            'legacy_author_form': legacy_author_form,
            'can_make_zip': ProjectFiles().can_make_zip(),
            'can_make_checksum': ProjectFiles().can_make_checksum(),
        },
    )


@permission_required('project.change_publishedproject', raise_exception=True)
def gcp_bucket_management(request, project, user):
    """
    Create the database object and cloud bucket if they do not exist, and send
    the files to the bucket.
    """
    is_private = True

    if project.access_policy == AccessPolicy.OPEN:
        is_private = False

    bucket_name, group = utility.bucket_info(project.slug, project.version)

    try:
        gcp_object = GCP.objects.get(bucket_name=bucket_name)
        messages.success(request, "The bucket already exists. Resending the \
            files for the project {0}.".format(project))
    except GCP.DoesNotExist:
        if utility.check_bucket_exists(project.slug, project.version):
            LOGGER.info("The bucket {0} already exists, skipping bucket and \
                group creation".format(bucket_name))
        else:
            utility.create_bucket(project.slug, project.version, project.title, is_private)
            messages.success(request, "The GCP bucket for project {0} was \
                successfully created.".format(project))
        GCP.objects.create(project=project, bucket_name=bucket_name,
            managed_by=user, is_private=is_private, access_group=group)
        if is_private:
            granted = utility.add_email_bucket_access(project, group, True)
            DataAccess.objects.create(project=project, platform=3, location=group)
            if not granted:
                error = "The GCP bucket for project {0} was successfully created, \
                    but there was an error granting read permissions to the \
                    group: {1}".format(project, group)
                messages.success(request, error)
                raise Exception(error)
            messages.success(request, "The access group for project {0} was \
                successfully added.".format(project))

    send_files_to_gcp(project.id, verbose_name='GCP - {}'.format(project), creator=user)


@permission_required('project.change_publishedproject', raise_exception=True)
def rejected_submissions(request):
    """
    List of rejected submissions
    """
    projects = ArchivedProject.objects.filter(archive_reason=3).order_by('archive_datetime')
    projects = paginate(request, projects, 50)
    return render(request, 'console/rejected_submissions.html',
        {'projects': projects, 'rejected_projects_nav': True})


@permission_required('user.view_user', raise_exception=True)
def users(request, group='all'):
    """
    List of users
    """
    user_list = User.objects.select_related('profile').annotate(
        login_time_count=Count('login_time')
    ).order_by('username')
    if group == 'admin':
        admin_users = user_list.filter(is_admin=True)
        return render(request, 'console/users_admin.html', {
            'admin_users': admin_users,
            'group': group,
            'user_nav': True,
        })
    elif group == 'active':
        user_list = user_list.filter(is_active=True)
    elif group == 'inactive':
        user_list = user_list.filter(is_active=False)

    users = paginate(request, user_list, 50)

    return render(request, 'console/users.html', {'users': users, 'group': group, 'user_nav': True})


@permission_required('user.view_user', raise_exception=True)
def user_management(request, username):
    """
    Admin page for managing an individual user account.
    """
    user = get_object_or_404(User, username__iexact=username)

    _training = Training.objects.select_related('training_type').filter(user=user).order_by('-status')

    training = {}
    training['Active'] = _training.get_valid()
    training['Under review'] = _training.get_review()
    training['Expired'] = _training.get_expired()
    training['Rejected'] = _training.get_rejected()


    emails = {}
    emails['primary'] = AssociatedEmail.objects.filter(user=user,
                                                       is_primary_email=True,
                                                       is_verified=True)
    emails['other'] = AssociatedEmail.objects.filter(user=user,
                                                     is_primary_email=False,
                                                     is_verified=True)
    emails['unverified'] = AssociatedEmail.objects.filter(user=user,
                                                          is_verified=False)

    projects = {}
    projects['Unsubmitted'] = ActiveProject.objects.filter(authors__user=user,
                                submission_status=0).order_by('-creation_datetime')
    projects['Submitted'] = ActiveProject.objects.filter(authors__user=user,
                                submission_status__gt=0).order_by('-submission_datetime')
    projects['Archived'] = ArchivedProject.objects.filter(authors__user=user).order_by('-archive_datetime')
    projects['Published'] = PublishedProject.objects.filter(authors__user=user).order_by('-publish_datetime')

    credentialing_app = CredentialApplication.objects.filter(user=user).order_by("application_datetime")
    return render(request, 'console/user_management.html', {'subject': user,
                                                            'profile': user.profile,
                                                            'emails': emails,
                                                            'projects': projects,
                                                            'training_list': training,
                                                            'credentialing_app': credentialing_app})


@permission_required('user.view_user', raise_exception=True)
def users_search(request, group):
    """
    Search user list.

    Args:
        group (str): group of users to filter search. Either 'all' for all users or
            'inactive' to filter to inactive users only.
    """

    if request.method == 'POST':
        search_field = request.POST['search']

        users = User.objects.filter(Q(username__icontains=search_field) |
            Q(profile__first_names__icontains=search_field) |
            Q(email__icontains=search_field))

        if 'inactive' in group:
            users = users.filter(is_active=False)
        elif 'active' in group:
            users = users.filter(is_active=True)

        users = users.order_by('username')

        if len(search_field) == 0:
            users = paginate(request, users, 50)

        return render(request, 'console/users_list.html', {'users':users,
            'group': group})

    raise Http404()


@permission_required('user.change_credentialapplication', raise_exception=True)
def known_references_search(request):
    """
    Search credential applications and user list.
    """

    if request.method == 'POST':
        search_field = request.POST['search']

        applications = CredentialApplication.objects.filter(
            Q(reference_email__icontains=search_field) |
            Q(reference_name__icontains=search_field) |
            Q(user__profile__last_name__icontains=search_field) |
            Q(user__profile__first_names__icontains=search_field))

        all_known_ref = applications.exclude(
            reference_contact_datetime__isnull=True).order_by(
            '-reference_contact_datetime')

        if len(search_field) == 0:
            all_known_ref = paginate(request, all_known_ref, 50)

        return render(request, 'console/known_references_list.html', {
            'all_known_ref': all_known_ref})

    raise Http404()


@permission_required('user.change_credentialapplication', raise_exception=True)
def complete_credential_applications(request):
    """
    Legacy page for processing credentialing applications.
    """
    return redirect(credential_processing)


@permission_required('user.change_credentialapplication', raise_exception=True)
def complete_list_credentialed_people(request):
    """
    Legacy page that displayed a list of all approved MIMIC users.
    """
    return redirect(credential_applications, "successful")


@permission_required('user.change_credentialapplication', raise_exception=True)
def process_credential_application(request, application_slug):
    """
    Process a credential application. View details, advance to next stage,
    contact reference, and make final decision.
    """
    try:
        application = CredentialApplication.objects.get(slug=application_slug,
            status=0)
        # create the review object if it does not exist
        CredentialReview.objects.get_or_create(application=application)
    except CredentialApplication.DoesNotExist:
        messages.error(request, """The application has already been
            processed. It may have been withdrawn by the applicant or
            handled by another administrator.""")
        return redirect('credential_applications', status='pending')

    process_credential_form = forms.ProcessCredentialReviewForm(responder=request.user,
        instance=application)

    ref_email = notification.contact_reference(request, application,
                                               send=False,  wordwrap=False)
    contact_cred_ref_form = forms.ContactCredentialRefForm(initial=ref_email)

    page_title = None
    title_dict = {a: k for a, k in CredentialReview.REVIEW_STATUS_LABELS}
    page_title = title_dict[application.credential_review.status]
    if application.credential_review.status == 10:
        intermediate_credential_form = forms.InitialCredentialForm(responder=request.user, instance=application)
    if application.credential_review.status == 20:
        intermediate_credential_form = forms.PersonalCredentialForm(responder=request.user, instance=application)
    if application.credential_review.status == 30:
        intermediate_credential_form = forms.ReferenceCredentialForm(responder=request.user, instance=application)
    if application.credential_review.status == 40:
        intermediate_credential_form = forms.ResponseCredentialForm(responder=request.user, instance=application)
    if application.credential_review.status == 50:
        intermediate_credential_form = forms.ProcessCredentialReviewForm(responder=request.user, instance=application)

    if request.method == 'POST':
        if 'approve_initial' in request.POST:
            intermediate_credential_form = forms.InitialCredentialForm(
                responder=request.user, data=request.POST, instance=application)
            if intermediate_credential_form.is_valid():
                intermediate_credential_form.save()
                if intermediate_credential_form.cleaned_data['decision'] == '0':
                    notification.process_credential_complete(request,
                                                             application)
                    return render(request, 'console/process_credential_complete.html',
                        {'application':application})
                page_title = title_dict[application.credential_review.status]
                intermediate_credential_form = forms.PersonalCredentialForm(
                    responder=request.user, instance=application)
            else:
                messages.error(request, 'Invalid review. See form below.')
        elif 'approve_initial_all' in request.POST:
            if request.POST['decision'] == '0':
                messages.error(request, 'You selected Reject. Did you mean to Approve All?')
            else:
                data_copy = request.POST.copy()
                valid_fields = set(request.POST.keys())
                valid_fields.difference_update({'csrfmiddlewaretoken',
                                                'responder_comments',
                                                'approve_initial_all'})
                for field in valid_fields:
                    data_copy[field] = '1'
                intermediate_credential_form = forms.InitialCredentialForm(
                    responder=request.user, data=data_copy, instance=application)
                intermediate_credential_form.save()
                page_title = title_dict[application.credential_review.status]
                intermediate_credential_form = forms.PersonalCredentialForm(
                    responder=request.user, instance=application)
        elif 'approve_personal' in request.POST:
            intermediate_credential_form = forms.PersonalCredentialForm(
                responder=request.user, data=request.POST, instance=application)
            if intermediate_credential_form.is_valid():
                intermediate_credential_form.save()
                if intermediate_credential_form.cleaned_data['decision'] == '0':
                    notification.process_credential_complete(request,
                                                             application)
                    return render(request, 'console/process_credential_complete.html',
                        {'application':application})
                page_title = title_dict[application.credential_review.status]
                intermediate_credential_form = forms.ReferenceCredentialForm(
                    responder=request.user, instance=application)
            else:
                messages.error(request, 'Invalid review. See form below.')
        elif 'approve_personal_all' in request.POST:
            if request.POST['decision'] == '0':
                messages.error(request, 'You selected Reject. Did you mean to Approve All?')
            else:
                data_copy = request.POST.copy()
                valid_fields = set(request.POST.keys())
                valid_fields.difference_update({'csrfmiddlewaretoken',
                                                'responder_comments',
                                                'approve_personal_all'})
                for field in valid_fields:
                    data_copy[field] = '1'
                intermediate_credential_form = forms.PersonalCredentialForm(
                    responder=request.user, data=data_copy, instance=application)
                intermediate_credential_form.save()
                page_title = title_dict[application.credential_review.status]
                intermediate_credential_form = forms.ReferenceCredentialForm(
                    responder=request.user, instance=application)
        elif 'approve_reference' in request.POST:
            intermediate_credential_form = forms.ReferenceCredentialForm(
                responder=request.user, data=request.POST, instance=application)
            if intermediate_credential_form.is_valid():
                intermediate_credential_form.save()
                if intermediate_credential_form.cleaned_data['decision'] == '0':
                    notification.process_credential_complete(request,
                                                             application)
                    return render(request, 'console/process_credential_complete.html',
                        {'application':application})
                page_title = title_dict[application.credential_review.status]
                intermediate_credential_form = forms.ResponseCredentialForm(
                    responder=request.user, instance=application)
            else:
                messages.error(request, 'Invalid review. See form below.')
        elif 'approve_reference_all' in request.POST:
            if request.POST['decision'] == '0':
                messages.error(request, 'You selected Reject. Did you mean to Approve All?')
            else:
                data_copy = request.POST.copy()
                valid_fields = set(request.POST.keys())
                valid_fields.difference_update({'csrfmiddlewaretoken',
                                                'responder_comments',
                                                'approve_reference_all'})
                for field in valid_fields:
                    data_copy[field] = '1'
                intermediate_credential_form = forms.ReferenceCredentialForm(
                    responder=request.user, data=data_copy, instance=application)
                intermediate_credential_form.save()
                page_title = title_dict[application.credential_review.status]
                intermediate_credential_form = forms.ResponseCredentialForm(
                    responder=request.user, instance=application)
        elif 'approve_response' in request.POST:
            intermediate_credential_form = forms.ResponseCredentialForm(
                responder=request.user, data=request.POST, instance=application)
            if intermediate_credential_form.is_valid():
                intermediate_credential_form.save()
                if intermediate_credential_form.cleaned_data['decision'] == '0':
                    notification.process_credential_complete(request,
                                                             application)
                    return render(request, 'console/process_credential_complete.html',
                        {'application':application})
                page_title = title_dict[application.credential_review.status]
                intermediate_credential_form = forms.ProcessCredentialReviewForm(
                    responder=request.user, instance=application)
            else:
                messages.error(request, 'Invalid review. See form below.')
        elif 'approve_response_all' in request.POST:
            if request.POST['decision'] == '0':
                messages.error(request, 'You selected Reject. Did you mean to Approve All?')
            else:
                data_copy = request.POST.copy()
                valid_fields = set(request.POST.keys())
                valid_fields.difference_update({'csrfmiddlewaretoken',
                                                'responder_comments',
                                                'approve_response_all'})
                for field in valid_fields:
                    data_copy[field] = '1'
                intermediate_credential_form = forms.ResponseCredentialForm(
                    responder=request.user, data=data_copy, instance=application)
                intermediate_credential_form.save()
                page_title = title_dict[application.credential_review.status]
                intermediate_credential_form = forms.ProcessCredentialReviewForm(
                    responder=request.user, instance=application)
        elif 'contact_reference' in request.POST:
            contact_cred_ref_form = forms.ContactCredentialRefForm(
                data=request.POST)
            if contact_cred_ref_form.is_valid():
                application.reference_contact_datetime = timezone.now()
                application.save()
                subject = contact_cred_ref_form.cleaned_data['subject']
                body = contact_cred_ref_form.cleaned_data['body']
                notification.contact_reference(request, application,
                                               subject=subject, body=body)
                messages.success(request, 'The reference has been contacted.')
        elif 'skip_reference' in request.POST:
            application.update_review_status(50)
            application.save()
        elif 'process_application' in request.POST:
            process_credential_form = forms.ProcessCredentialReviewForm(
                responder=request.user, data=request.POST, instance=application)
            if process_credential_form.is_valid():
                application = process_credential_form.save()
                notification.process_credential_complete(request, application)
                return render(request, 'console/process_credential_complete.html',
                    {'application':application})
            else:
                messages.error(request, 'Invalid submission. See form below.')
        elif 'immediate_accept' in request.POST:
            application.accept(responder=request.user)
            messages.success(request, 'The application has been accepted')
            return redirect(credential_processing)
    return render(request, 'console/process_credential_application.html',
        {'application': application, 'app_user': application.user,
         'intermediate_credential_form': intermediate_credential_form,
         'process_credential_form': process_credential_form,
         'processing_credentials_nav': True, 'page_title': page_title,
         'contact_cred_ref_form': contact_cred_ref_form})


@permission_required('user.change_credentialapplication', raise_exception=True)
def credential_processing(request):
    """
    Process applications for credentialed access.
    """
    applications = CredentialApplication.objects.filter(status=0).select_related('user__profile')

    # Awaiting initial review
    initial_1 = Q(credential_review__isnull=True)
    initial_2 = Q(credential_review__status=10)
    initial_applications = applications.filter(
        initial_1 | initial_2).order_by('application_datetime')
    # Awaiting ID check
    personal_applications = applications.filter(credential_review__status=20).order_by('application_datetime')
    # Awaiting reference check
    reference_applications = applications.filter(credential_review__status=30).order_by('application_datetime')
    # Awaiting reference response
    response_applications = applications.filter(credential_review__status=40).order_by(
        '-reference_response', 'application_datetime'
    )
    # Awaiting final review
    final_applications = applications.filter(
        credential_review__status=50).order_by('application_datetime')

    if request.method == 'POST':
        if 'reset_application' in request.POST:
            try:
                application = CredentialApplication.objects.get(slug=request.POST['reset_application'])
            except CredentialApplication.DoesNotExist:
                raise Http404()
            application.credential_review.delete()
            messages.success(request, 'The application has been reset')

    return render(request, 'console/credential_processing.html',
        {'applications': applications,
        'initial_applications': initial_applications,
        'personal_applications': personal_applications,
        'reference_applications': reference_applications,
        'response_applications': response_applications,
        'final_applications': final_applications,
        'processing_credentials_nav': True})


@permission_required('user.change_credentialapplication', raise_exception=True)
def view_credential_application(request, application_slug):
    """
    View a credential application in any status.
    """
    try:
        application = CredentialApplication.objects.get(slug=application_slug)
    except CredentialApplication.DoesNotExist:
        raise Http404()

    form = forms.AlterCommentsCredentialForm(initial={
        'responder_comments': application.responder_comments})
    if request.method == 'POST':
        form = forms.AlterCommentsCredentialForm(data=request.POST,
                                                 instance=application)
        if form.is_valid():
            form.save()

    return render(request, 'console/view_credential_application.html',
                  {'application': application, 'app_user': application.user,
                   'form': form, 'past_credentials_nav': True})


@permission_required('user.change_credentialapplication', raise_exception=True)
def credential_applications(request, status):
    """
    Inactive credential applications. Split into successful and
    unsuccessful.
    """
    if request.method == 'POST':
        if 'remove_credentialing' in request.POST:
            if request.POST['remove_credentialing'].isdigit():
                cid = request.POST['remove_credentialing']
                c_application = CredentialApplication.objects.filter(id=cid)
                if c_application:
                    c_application = c_application.get()
                    c_application.revoke()
            else:
                l_application = LegacyCredential.objects.filter(email=request.POST['remove_credentialing'])
                if l_application:
                    l_application = l_application.get()
                    l_application.revoke()
        elif 'manage_credentialing' in request.POST and request.POST['manage_credentialing'].isdigit():
            cid = request.POST['manage_credentialing']
            c_application = CredentialApplication.objects.filter(id=cid)
            if c_application:
                c_application = c_application.get()
                c_application.status = 0
                c_application.save()
        elif "search" in request.POST:
            (all_successful_apps, unsuccessful_apps,
                pending_apps) = search_credential_applications(request)
            if status == 'successful':
                return render(request, 'console/credential_successful_user_list.html',
                    {'applications': all_successful_apps,
                     'u_applications': unsuccessful_apps,
                     'p_applications': pending_apps})
            elif status == 'unsuccessful':
                return render(request, 'console/credential_unsuccessful_user_list.html',
                    {'applications': all_successful_apps,
                     'u_applications': unsuccessful_apps,
                     'p_applications': pending_apps})
            elif status == 'pending':
                return render(request, 'console/credential_pending_user_list.html',
                    {'applications': all_successful_apps,
                     'u_applications': unsuccessful_apps,
                     'p_applications': pending_apps})

    legacy_apps = LegacyCredential.objects.filter(migrated=True,
        migrated_user__is_credentialed=True).order_by('-migration_date').select_related('migrated_user__profile')

    successful_apps = CredentialApplication.objects.filter(status=2
        ).order_by('-decision_datetime').select_related('user__profile', 'responder__profile')

    unsuccessful_apps = CredentialApplication.objects.filter(
        status__in=[1, 3, 4]).order_by('-decision_datetime').select_related('user__profile', 'responder')

    pending_apps = CredentialApplication.objects.filter(status=0
        ).order_by('-application_datetime').select_related('user__profile', 'credential_review')

    # Merge legacy applications and new applications
    all_successful_apps = list(chain(successful_apps, legacy_apps))

    all_successful_apps = paginate(request, all_successful_apps, 50)
    unsuccessful_apps = paginate(request, unsuccessful_apps, 50)
    pending_apps = paginate(request, pending_apps, 50)

    return render(request, 'console/credential_applications.html',
        {'applications': all_successful_apps, 'past_credentials_nav': True,
         'u_applications': unsuccessful_apps,
         'p_applications': pending_apps})


@permission_required('user.change_credentialapplication', raise_exception=True)
def search_credential_applications(request):
    """
    Search past credentialing applications.

    Args:
        request (obj): Django WSGIRequest object.
    """
    if request.POST:
        search_field = request.POST['search']

        legacy_apps = LegacyCredential.objects.filter(Q(migrated=True) &
            Q(migrated_user__is_credentialed=True) &
            (Q(migrated_user__username__icontains=search_field) |
            Q(migrated_user__profile__first_names__icontains=search_field) |
            Q(migrated_user__profile__last_name__icontains=search_field) |
            Q(migrated_user__email__icontains=search_field))).order_by('-migration_date')

        successful_apps = CredentialApplication.objects.filter(
            Q(status=2) & (Q(user__username__icontains=search_field) |
            Q(user__profile__first_names__icontains=search_field) |
            Q(user__profile__last_name__icontains=search_field) |
            Q(user__email__icontains=search_field))).order_by('-application_datetime')

        unsuccessful_apps = CredentialApplication.objects.filter(
            Q(status__in=[1, 3]) & (Q(user__username__icontains=search_field) |
            Q(user__profile__first_names__icontains=search_field) |
            Q(user__profile__last_name__icontains=search_field) |
            Q(user__email__icontains=search_field))).order_by('-application_datetime')

        pending_apps = CredentialApplication.objects.filter(
            Q(status=0) & (Q(user__username__icontains=search_field) |
            Q(user__profile__first_names__icontains=search_field) |
            Q(user__profile__last_name__icontains=search_field) |
            Q(user__email__icontains=search_field))).order_by('-application_datetime')

        # Merge legacy applications with new applications
        all_successful_apps = list(chain(successful_apps, legacy_apps))

        if len(search_field) == 0:
            all_successful_apps = paginate(request, all_successful_apps, 50)
            unsuccessful_apps = paginate(request, unsuccessful_apps, 50)
            pending_apps = paginate(request, pending_apps, 50)

        return all_successful_apps, unsuccessful_apps, pending_apps


@permission_required('user.change_credentialapplication', raise_exception=True)
def credentialed_user_info(request, username):
    try:
        c_user = User.objects.get(username__iexact=username)
        application = CredentialApplication.objects.get(user=c_user, status=2)
    except (User.DoesNotExist, CredentialApplication.DoesNotExist):
        raise Http404()
    return render(request, 'console/credentialed_user_info.html', {'c_user': c_user, 'application': application})


@login_required
@user_passes_test(is_admin, redirect_field_name='project_home')
def training_list(request):
    review_training = Training.objects.select_related('user__profile', 'training_type').get_review()
    valid_training = Training.objects.select_related('user__profile', 'training_type').get_valid()
    expired_training = Training.objects.select_related('user__profile', 'training_type').get_expired()
    rejected_training = Training.objects.select_related('user__profile', 'training_type').get_rejected()

    return render(
        request,
        'console/training_list.html',
        {
            'review_training': review_training,
            'valid_training': valid_training,
            'expired_training': expired_training,
            'rejected_training': rejected_training,
            'training_nav': True,
        },
    )


@login_required
@user_passes_test(is_admin, redirect_field_name='project_home')
def training_proccess(request, pk):
    training = get_object_or_404(Training.objects.select_related('training_type', 'user__profile').get_review(), pk=pk)

    TrainingQuestionFormSet = modelformset_factory(
        model=TrainingQuestion, form=forms.TrainingQuestionForm, formset=forms.TrainingQuestionFormSet, extra=0
    )

    if request.method == 'POST':
        if 'accept' in request.POST:
            questions_formset = TrainingQuestionFormSet(data=request.POST, queryset=training.training_questions.all())

            if questions_formset.is_valid():
                questions_formset.save()

                training.accept(reviewer=request.user)

                messages.success(request, 'The training was approved.')
                notification.process_training_complete(request, training)
                return redirect('training_list')

            training_review_form = forms.TrainingReviewForm()

        elif 'accept_all' in request.POST:

            # populate all answer fields with True
            data_copy = request.POST.copy()
            answer_fields = [key for key, val in data_copy.items() if "answer" in key]

            for field in answer_fields:
                data_copy[field] = 'True'

            questions_formset = TrainingQuestionFormSet(data=data_copy, queryset=training.training_questions.all())

            if questions_formset.is_valid():
                questions_formset.save()

                training.accept(reviewer=request.user)

                messages.success(request, 'The training was approved.')
                notification.process_training_complete(request, training)
                return redirect('training_list')

            training_review_form = forms.TrainingReviewForm()

        elif 'reject' in request.POST:
            training_review_form = forms.TrainingReviewForm(data=request.POST)

            if training_review_form.is_valid():
                training.reject(
                    reviewer=request.user, reviewer_comments=training_review_form.cleaned_data['reviewer_comments']
                )

                messages.success(request, 'The training was not approved.')
                notification.process_training_complete(request, training)
                return redirect('training_list')

            questions_formset = TrainingQuestionFormSet(queryset=training.training_questions.all())
    else:
        questions_formset = TrainingQuestionFormSet(queryset=training.training_questions.all())
        training_review_form = forms.TrainingReviewForm()

    return render(
        request,
        'console/training_process.html',
        {'training': training, 'questions_formset': questions_formset, 'training_review_form': training_review_form},
    )


@login_required
@user_passes_test(is_admin, redirect_field_name='project_home')
def training_detail(request, pk):
    training = get_object_or_404(Training.objects.prefetch_related('training_type'), pk=pk)

    return render(request, 'console/training_detail.html', {'training': training})


@permission_required('notification.change_news', raise_exception=True)
def news_console(request):
    """
    List of news items
    """
    news_items = News.objects.all().order_by('-publish_datetime')
    news_items = paginate(request, news_items, 50)
    return render(request, 'console/news_console.html',
        {'news_items': news_items, 'news_nav': True})


@permission_required('notification.change_news', raise_exception=True)
def news_add(request):
    if request.method == 'POST':
        form = forms.NewsForm(data=request.POST)
        if form.is_valid():
            form.save()
            messages.success(request, 'The news item has been added')
            return set_saved_fields_cookie(form, request.path,
                                           redirect('news_console'))
    else:
        form = forms.NewsForm()

    return render(request, 'console/news_add.html', {'form': form,
        'news_nav': True})


@permission_required('notification.change_news', raise_exception=True)
def news_search(request):
    """
    Filtered list of news items
    """

    if request.method == 'POST':
        search = request.POST['search']
        news_items = News.objects.filter(title__icontains=search).order_by('-publish_datetime')

        return render(request, 'console/news_list.html', {'news_items':news_items})

    raise Http404()


@permission_required('notification.change_news', raise_exception=True)
def news_edit(request, news_id):
    try:
        news = News.objects.get(id=news_id)
    except News.DoesNotExist:
        raise Http404()
    saved = False
    if request.method == 'POST':
        if 'update' in request.POST:
            form = forms.NewsForm(data=request.POST, instance=news)
            if form.is_valid():
                saved = True
                form.save()
                messages.success(request, 'The news item has been updated')
        elif 'delete' in request.POST:
            news.delete()
            messages.success(request, 'The news item has been deleted')
            return redirect('news_console')
    else:
        form = forms.NewsForm(instance=news)

    response = render(request, 'console/news_edit.html', {'news': news,
        'form': form, 'news_nav': True})
    if saved:
        set_saved_fields_cookie(form, request.path, response)
    return response


@permission_required('project.can_edit_featured_content', raise_exception=True)
def featured_content(request):
    """
    List of news items
    """

    if 'add' in request.POST:
        featured = PublishedProject.objects.filter(featured__isnull=False)
        mx = max(featured.values_list('featured', flat=True), default=1)
        project = PublishedProject.objects.filter(id=request.POST['id']).update(featured=mx+1)
    elif 'remove' in request.POST:
        project = PublishedProject.objects.filter(id=request.POST['id']).update(featured=None)
    elif 'up' in request.POST:
        # Get project to be moved
        idx = int(request.POST['up'])
        move = PublishedProject.objects.get(featured=idx)

        # Sets featured to 0 (avoid constraint violation)
        move.featured = 0
        move.save()

        # Swap positions
        PublishedProject.objects.filter(featured=idx-1).update(featured=idx)
        move.featured = idx-1
        move.save()
    elif 'down' in request.POST:
        # Get project to be moved
        idx = int(request.POST['down'])
        move = PublishedProject.objects.get(featured=idx)

        # Sets featured to 0 (avoid constraint violation)
        move.featured = 0
        move.save()

        # Swap positions
        PublishedProject.objects.filter(featured=idx+1).update(featured=idx)
        move.featured = idx + 1
        move.save()

    featured_content = PublishedProject.objects.select_related('resource_type').filter(
        featured__isnull=False
    ).order_by('featured')

    return render(request, 'console/featured_content.html',
        {'featured_content': featured_content, 'featured_content_nav': True})


@permission_required('project.can_edit_featured_content', raise_exception=True)
def add_featured(request):
    """
    List of news items
    """
    title, valid_search, projects = '', False, None
    # If we get a form submission, redirect to generate the querystring
    # in the url
    if 'title' in request.GET:
        form = forms.FeaturedForm(request.GET)
        if form.is_valid():
            title = form.cleaned_data['title']
            valid_search = True

        # Word boundary for different database engines
        wb = r'\b'
        if 'postgresql' in settings.DATABASES['default']['ENGINE']:
            wb = r'\y'

        projects = PublishedProject.objects.filter(
            title__iregex=r'{0}{1}{0}'.format(wb,title),
            featured__isnull=True
        )
    else:
        form = forms.FeaturedForm()

    return render(request, 'console/add_featured.html', {'title': title,
        'projects': projects, 'form': form, 'valid_search': valid_search,
        'featured_content_nav': True})


@permission_required('project.can_view_project_guidelines', raise_exception=True)
def guidelines_review(request):
    """
    Guidelines for reviewers.
    """
    return render(request, 'console/guidelines_review.html',
        {'guidelines_review_nav': True})


@permission_required('project.can_view_stats', raise_exception=True)
def editorial_stats(request):
    """
    Editorial stats for reviewers.
    """
    # We only want the non-legacy projects since they contain the required
    # dates (editor assignment, submission date, etc.)
    projects = PublishedProject.objects.filter(is_legacy=False)
    years = [i.publish_datetime.year for i in projects]
    stats = OrderedDict()

    # Number published
    for y in sorted(set(years)):
        stats[y] = [years.count(y)]

    # Submission to editor assigned
    sub_ed = projects.annotate(tm=Cast(F('editor_assignment_datetime')-F('submission_datetime'),
                               DurationField())).values_list('tm', flat=True)

    for y in stats:
        y_durations = sub_ed.filter(publish_datetime__year=y)
        days = [d.days for d in y_durations if d.days >= 0]
        try:
            stats[y].append(median(days))
        except StatisticsError:
            stats[y].append(None)

    # Submission to publication
    sub_pub = projects.annotate(tm=Cast(F('publish_datetime')-F('submission_datetime'),
                                DurationField())).values_list('tm', flat=True)

    for y in stats:
        y_durations = sub_pub.filter(publish_datetime__year=y)
        days = [d.days for d in y_durations if d.days >= 0]
        try:
            stats[y].append(median(days))
        except StatisticsError:
            stats[y].append(None)

    return render(request, 'console/editorial_stats.html', {'stats_nav': True,
                  'submenu': 'editorial', 'stats': stats})


@permission_required('project.can_view_stats', raise_exception=True)
def credentialing_stats(request):
    """
    Credentialing metrics.
    """
    apps = CredentialApplication.objects.all()
    years = [a.application_datetime.year for a in apps]
    stats = OrderedDict()

    # Application count by year
    for y in sorted(set(years)):
        stats[y] = {}
        stats[y]['count'] = years.count(y)

    # Number processed (accepted or rejected) and proportion approved
    for y in stats:
        # accepted = 2. rejected = 1.
        acc_and_rej = apps.filter(application_datetime__year=y)
        a = acc_and_rej.filter(status=2).count()
        r = acc_and_rej.filter(status=1).count()
        stats[y]['processed'] = a + r
        stats[y]['approved'] = round((100 * a) / (a + r))

    # Time taken to contact the reference
    time_to_ref = apps.annotate(tm=Cast(F('reference_contact_datetime') -
                                F('application_datetime'),
                                DurationField())).values_list('tm', flat=True)
    for y in stats:
        durations = time_to_ref.filter(application_datetime__year=y)
        try:
            days = [d.days for d in durations if d and d.days >= 0]
            stats[y]['time_to_ref'] = median(days)
        except (AttributeError, StatisticsError):
            stats[y]['time_to_ref'] = None

    # Time taken for the reference to respond
    time_to_reply = apps.annotate(tm=Cast(F('reference_response_datetime') -
                                  F('reference_contact_datetime'),
                                  DurationField())).values_list('tm', flat=True)
    for y in stats:
        durations = time_to_reply.filter(application_datetime__year=y)
        try:
            days = [d.days for d in durations if d and d.days >= 0]
            stats[y]['time_to_reply'] = median(days)
        except (AttributeError, StatisticsError):
            stats[y]['time_to_reply'] = None

    # Time taken to process the application
    time_to_decision = apps.annotate(tm=Cast(F('decision_datetime') -
                                     F('application_datetime'),
                                     DurationField())).values_list('tm', flat=True)
    for y in stats:
        durations = time_to_decision.filter(application_datetime__year=y)
        try:
            days = [d.days for d in durations if d and d.days >= 0]
            stats[y]['time_to_decision'] = median(days)
        except (AttributeError, StatisticsError):
            stats[y]['time_to_decision'] = None

    return render(request, 'console/credentialing_stats.html',
                  {'stats_nav': True, 'submenu': 'credential',
                   'stats': stats})


@permission_required('project.can_view_stats', raise_exception=True)
def submission_stats(request):
    stats = OrderedDict()
    todays_date = datetime.today()
    all_projects = [PublishedProject.objects.filter(is_legacy=False), ActiveProject.objects.all(),
                    ArchivedProject.objects.all()]
    cur_year = todays_date.year
    cur_month = todays_date.month

    # Get last 18 months and initialize all counts to zero
    for i in range(0, 18):
        if cur_year not in stats:
            stats[cur_year] = OrderedDict()
        month = datetime(cur_year, cur_month, 1).strftime("%B")
        stats[cur_year][month] = [0, 0, 0, 0]
        cur_month -= 1
        if cur_month == 0:
            cur_month = 12
            cur_year -= 1

    # Get all active and published projects and store their milestone datetimes
    for project_set in all_projects:

        # Get times when projects were created
        for project in project_set:
            create_yr = project.creation_datetime.year
            create_mo = project.creation_datetime.strftime("%B")
            if create_yr in stats and create_mo in stats[create_yr]:
                stats[create_yr][create_mo][0] += 1

            # Get times when projects were submitted and count unique submissions vs. resubmissions
            edit_logs = project.edit_log_history()
            for log in edit_logs:
                sub_date_yr = log.submission_datetime.year
                sub_date_mo = log.submission_datetime.strftime("%B")
                if sub_date_yr in stats and sub_date_mo in stats[sub_date_yr]:
                    if log.is_resubmission:
                        stats[sub_date_yr][sub_date_mo][2] += 1
                    else:
                        stats[sub_date_yr][sub_date_mo][1] += 1

            # Get times when projects were published, if applicable
            try:
                pub_yr = project.publish_datetime.year
                pub_mo = project.publish_datetime.strftime("%B")
                if pub_yr in stats and pub_mo in stats[pub_yr]:
                    stats[pub_yr][pub_mo][3] += 1
            except AttributeError:
                pass

    return render(request, 'console/submission_stats.html',
                  {'stats_nav': True, 'submenu': 'submission', 'stats': stats})


@permission_required('user.can_view_access_logs', raise_exception=True)
def download_credentialed_users(request):
    """
    CSV create and download for database access.
    """
    # Create the HttpResponse object with the appropriate CSV header.
    project_access = DUASignature.objects.filter(project__access_policy=AccessPolicy.CREDENTIALED)
    added = []
    dua_info_csv = [[
        'First name',
        'Last name',
        'E-mail',
        'Institution',
        'Country',
        'MIMIC approval date',
        'eICU approval date',
        'General research area for which the data will be used'
    ]]
    for person in project_access:
        application = person.user.credential_applications.last()
        mimic_signature_date = eicu_signature_date = None
        if 'mimic' in person.project.slug:
            mimic_signature_date = person.sign_datetime
        elif 'eicu' in person.project.slug:
            eicu_signature_date = person.sign_datetime
        if person.user.id in added:
            for indx, item in enumerate(dua_info_csv):
                if item[2] == person.user.email and item[5] == None:
                    dua_info_csv[indx][5] = mimic_signature_date
                elif item[2] == person.user.email and item[6] == None:
                    dua_info_csv[indx][6] = eicu_signature_date
        else:
            if application:
                dua_info_csv.append([person.user.profile.first_names,
                    person.user.profile.last_name, person.user.email,
                    application.organization_name, application.country,
                    mimic_signature_date, eicu_signature_date,
                    application.research_summary])
                added.append(person.user.id)
            else:
                legacy = LegacyCredential.objects.filter(migrated_user_id=person.user.id)
                if legacy:
                    legacy = legacy.get()
                    dua_info_csv.append([person.user.profile.first_names,
                        person.user.profile.last_name, person.user.email,
                        'Legacy User', legacy.country,
                        legacy.mimic_approval_date, legacy.eicu_approval_date,
                        legacy.info])
                    added.append(person.user.id)
                else:
                    LOGGER.info("Failed locating information of user {}".format(
                        person.user.id))


    response = HttpResponse(content_type='text/csv')
    response['Content-Disposition'] = 'attachment; filename="credentialed_users.csv"'
    writer = csv.writer(response)
    for item in dua_info_csv:
        writer.writerow(item)

    return response


@permission_required('project.can_view_access_logs', raise_exception=True)
def project_access(request):
    """
    List all the people that has access to credentialed databases
    """
    c_projects = PublishedProject.objects.filter(access_policy=AccessPolicy.CREDENTIALED).annotate(
        member_count=Count('duasignature'))

    return render(request, 'console/project_access.html',
        {'c_projects': c_projects, 'project_access_nav': True})


@permission_required('project.can_view_access_logs', raise_exception=True)
def project_access_manage(request, pid):
    projects = PublishedProject.objects.prefetch_related('duasignature_set__user__profile')
    c_project = get_object_or_404(projects, id=pid, access_policy=AccessPolicy.CREDENTIALED)

    return render(request, 'console/project_access_manage.html', {
        'c_project': c_project, 'project_members': c_project.duasignature_set.all(),
        'project_access_nav': True})


@login_required
@user_passes_test(is_admin, redirect_field_name='project_home')
def project_access_logs(request):
    c_projects = PublishedProject.objects.annotate(
        log_count=Count('logs', filter=Q(logs__category=LogCategory.ACCESS)))

    access_policy = request.GET.get('accessPolicy')
    if access_policy:
        c_projects = c_projects.filter(access_policy=access_policy)

    q = request.GET.get('q')
    if q is not None:
        c_projects = c_projects.filter(title__icontains=q)

    c_projects = paginate(request, c_projects, 50)

    return render(request, 'console/project_access_logs.html', {
        'c_projects': c_projects, 'project_access_logs_nav': True,
    })


@login_required
@user_passes_test(is_admin, redirect_field_name='project_home')
def project_access_logs_detail(request, pid):
    c_project = get_object_or_404(PublishedProject, id=pid)
    logs = (
        c_project.logs.filter(category=LogCategory.ACCESS)
        .order_by("-creation_datetime")
        .select_related("user__profile")
        .annotate(duration=F("last_access_datetime") - F("creation_datetime"))
    )

    user = request.GET.get('user')
    if user:
        logs = logs.filter(user=user)

    start_date = request.GET.get('startDate')
    end_date = request.GET.get('endDate')
    if start_date and end_date:
        logs = logs.filter(creation_datetime__gte=start_date, creation_datetime__lte=end_date)

    logs = paginate(request, logs, 50)

    user_filter_form = UserFilterForm()

    return render(request, 'console/project_access_logs_detail.html', {
        'c_project': c_project, 'logs': logs,
        'project_access_logs_nav': True, 'user_filter_form': user_filter_form
    })


@login_required
@user_passes_test(is_admin, redirect_field_name='project_home')
def download_project_accesses(request, pk):
    headers = ['User', 'Email address', 'First access', 'Last access', 'Duration', 'Count']

    data = (
        AccessLog.objects.filter(
            content_type=ContentType.objects.get_for_model(PublishedProject), object_id=pk
        )
        .select_related("user__profile")
        .annotate(duration=F("last_access_datetime") - F("creation_datetime"))
    )

    response = HttpResponse(content_type='text/csv')
    response['Content-Disposition'] = f'attachment; filename="project_{pk}_accesses.csv"'

    writer = csv.writer(response)
    writer.writerow(headers)

    for row in data:
        writer.writerow([
            row.user.get_full_name(),
            row.user.email,
            row.creation_datetime.strftime('%m/%d/%Y, %I:%M:%S %p'),
            row.last_access_datetime.strftime('%m/%d/%Y, %I:%M:%S %p'),
            str(row.duration).split('.')[0],
            row.count
        ])

    return response


@login_required
@user_passes_test(is_admin, redirect_field_name='project_home')
def user_access_logs(request):
    users = (
        User.objects.filter(is_active=True)
        .select_related("profile")
        .annotate(logs_count=Count("logs", filter=Q(logs__category=LogCategory.ACCESS)))
    )

    q = request.GET.get('q')
    if q:
        for query in q.split('+'):
            users = users.filter(
                Q(username__icontains=query)
                | Q(profile__first_names__icontains=query)
                | Q(profile__last_name__icontains=query)
            )

    users = paginate(request, users, 50)

    return render(request, 'console/user_access_logs.html', {
        'users': users, 'user_access_logs_nav': True,
    })


@login_required
@user_passes_test(is_admin, redirect_field_name='project_home')
def user_access_logs_detail(request, pid):
    user = get_object_or_404(User, id=pid, is_active=True)
    logs = (
        user.logs.filter(category=LogCategory.ACCESS)
        .order_by("-creation_datetime")
        .prefetch_related("project")
        .annotate(duration=F("last_access_datetime") - F("creation_datetime"))
    )

    project = request.GET.get('project')
    if project:
        logs = logs.filter(object_id=project, content_type=ContentType.objects.get_for_model(PublishedProject))

    start_date = request.GET.get('startDate')
    end_date = request.GET.get('endDate')
    if start_date and end_date:
        logs = logs.filter(creation_datetime__gte=start_date, creation_datetime__lte=end_date)

    logs = paginate(request, logs, 50)

    project_filter_form = ProjectFilterForm()

    return render(request, 'console/user_access_logs_detail.html', {
        'user': user, 'logs': logs, 'user_access_logs_nav': True,
        'project_filter_form': project_filter_form
    })


@login_required
@user_passes_test(is_admin, redirect_field_name='project_home')
def download_user_accesses(request, pk):
    headers = ['Project name', 'First access', 'Last access', 'Duration', 'Count']

    data = (
        AccessLog.objects.filter(user=pk).select_related('user__profile')
        .annotate(duration=F('last_access_datetime') - F('creation_datetime'))
    )

    response = HttpResponse(content_type='text/csv')
    response['Content-Disposition'] = f'attachment; filename="user_{pk}_logs.csv"'

    writer = csv.writer(response)
    writer.writerow(headers)

    for row in data:
        writer.writerow([
            row.project,
            row.creation_datetime.strftime('%m/%d/%Y, %I:%M:%S %p'),
            row.last_access_datetime.strftime('%m/%d/%Y, %I:%M:%S %p'),
            str(row.duration).split('.')[0],
            row.count
        ])

    return response


@login_required
@user_passes_test(is_admin, redirect_field_name='project_home')
def gcp_signed_urls_logs(request):
    projects = ActiveProject.objects.annotate(
        log_count=Count('logs', filter=Q(logs__category=LogCategory.GCP)))

    q = request.GET.get('q')
    if q:
        projects = projects.filter(title__icontains=q)

    projects = paginate(request, projects, 50)

    return render(request, 'console/gcp_logs.html', {
        'projects': projects, 'gcp_logs_nav': True,
    })


@login_required
@user_passes_test(is_admin, redirect_field_name='project_home')
def gcp_signed_urls_logs_detail(request, pk):
    project = get_object_or_404(ActiveProject, pk=pk)
    logs = project.logs.order_by('-creation_datetime').prefetch_related('project').annotate(
        duration=F('last_access_datetime') - F('creation_datetime'))

    logs = paginate(request, logs, 50)

    return render(request, 'console/gcp_logs_detail.html', {
        'project': project, 'logs': logs,
        'gcp_logs_nav': True,
    })


@login_required
@user_passes_test(is_admin, redirect_field_name='project_home')
def download_signed_urls_logs(request, pk):
    headers = ['User', 'Email address', 'First access', 'Last access', 'Duration', 'Data', 'Count']

    data = GCPLog.objects.filter(
        content_type=ContentType.objects.get_for_model(ActiveProject),
        object_id=pk
    ).select_related('user__profile').annotate(
        duration=F('last_access_datetime') - F('creation_datetime')
    )

    response = HttpResponse(content_type='text/csv')
    response['Content-Disposition'] = f'attachment; filename="project_{pk}_signed_urls.csv"'

    writer = csv.writer(response)
    writer.writerow(headers)

    for row in data:
        writer.writerow([
            row.user.get_full_name(),
            row.user.email,
            row.creation_datetime.strftime('%m/%d/%Y, %I:%M:%S %p'),
            row.last_access_datetime.strftime('%m/%d/%Y, %I:%M:%S %p'),
            str(row.duration).split('.')[0],
            row.data,
            row.count
        ])

    return response


class UserAutocomplete(autocomplete.Select2QuerySetView):
    def get_queryset(self):
        """
        Get all active users with usernames that match the request string,
        excluding the user who is doing the search.
        """
        qs = User.objects.filter(is_active=True)

        if self.q:
            for query in self.q.split('+'):
                qs = qs.filter(
                    Q(username__icontains=query)
                    | Q(profile__first_names__icontains=query)
                    | Q(profile__last_name__icontains=query)
                )

        return qs


<<<<<<< HEAD
@permission_required('user.change_credentialapplication', raise_exception=True)
=======
class ProjectAutocomplete(autocomplete.Select2QuerySetView):
    def get_queryset(self):
        """
        Get all active users with usernames that match the request string,
        excluding the user who is doing the search.
        """
        qs = PublishedProject.objects.all()

        if self.q:
            qs = qs.filter(title__icontains=self.q)

        return qs


@login_required
@user_passes_test(is_admin, redirect_field_name='project_home')
>>>>>>> ed2211c5
def known_references(request):
    """
    List all known references witht he option of removing the contact date
    """
    user = request.user

    if 'remove_known_ref' in request.POST and \
       request.POST['remove_known_ref'].isdigit():
        try:
            application = CredentialApplication.objects.get(
                id=request.POST['remove_known_ref'])
            application.remove_contact_reference()
            LOGGER.info('User {0} removed reference contacted for application \
                {1}'.format(user, application.id))
            messages.success(request, 'The reference contacted has been removed.')
        except CredentialApplication.DoesNotExist:
            pass

    all_known_ref = CredentialApplication.objects.select_related('user__profile').filter(
        reference_contact_datetime__isnull=False).order_by(
        '-reference_contact_datetime')

    all_known_ref = paginate(request, all_known_ref, 50)

    return render(request, 'console/known_references.html', {
        'all_known_ref': all_known_ref, 'known_ref_nav': True})


@permission_required('physionet.change_section', raise_exception=True)
def static_pages(request):
    pages = StaticPage.objects.all()
    return render(request, 'console/static_pages.html', {'pages': pages, 'static_pages_nav': True})


<<<<<<< HEAD
@permission_required('physionet.change_section', raise_exception=True)
def static_page_sections(request, page):
=======
@login_required
@user_passes_test(is_admin, redirect_field_name='project_home')
def static_page_sections(request, page_pk):
    static_page = get_object_or_404(StaticPage, pk=page_pk)
>>>>>>> ed2211c5
    if request.method == 'POST':
        section_form = forms.SectionForm(data=request.POST, static_page=static_page)
        if section_form.is_valid():
            section_form.save()

        up = request.POST.get('up')
        if up is not None:
            section = get_object_or_404(Section, pk=up)
            section.move_up()

        down = request.POST.get('down')
        if down is not None:
            section = get_object_or_404(Section, pk=down)
            section.move_down()

    section_form = forms.SectionForm(static_page=static_page)

    sections = Section.objects.filter(static_page=static_page)

    return render(
        request,
        'console/static_page_sections.html',
        {'sections': sections, 'page': static_page, 'section_form': section_form, 'static_pages_nav': True},
    )


<<<<<<< HEAD
@permission_required('physionet.change_section', raise_exception=True)
def static_page_sections_delete(request, page, pk):
=======
@login_required
@user_passes_test(is_admin, redirect_field_name='project_home')
def static_page_sections_delete(request, page_pk, section_pk):
    static_page = get_object_or_404(StaticPage, pk=page_pk)
>>>>>>> ed2211c5
    if request.method == 'POST':
        section = get_object_or_404(Section, static_page=static_page, pk=section_pk)
        section.delete()
        Section.objects.filter(static_page=static_page, order__gt=section.order).update(order=F('order') - 1)

    return redirect('static_page_sections', page_pk=static_page.pk)


<<<<<<< HEAD
@permission_required('physionet.change_section', raise_exception=True)
def static_page_sections_edit(request, page, pk):
    section = get_object_or_404(Section, page=Page(page), pk=pk)
=======
@login_required
@user_passes_test(is_admin, redirect_field_name='project_home')
def static_page_sections_edit(request, page_pk, section_pk):
    static_page = get_object_or_404(StaticPage, pk=page_pk)
    section = get_object_or_404(Section, static_page=static_page, pk=section_pk)
>>>>>>> ed2211c5
    if request.method == 'POST':
        section_form = forms.SectionForm(instance=section, data=request.POST, static_page=static_page)
        if section_form.is_valid():
            section_form.save()
            return redirect('static_page_sections', page_pk=static_page.pk)
    else:
        section_form = forms.SectionForm(instance=section, static_page=static_page)

    return render(
        request,
        'console/static_page_sections_edit.html',
        {'section_form': section_form, 'static_pages_nav': True, 'page': static_page, 'section': section},
    )<|MERGE_RESOLUTION|>--- conflicted
+++ resolved
@@ -2270,9 +2270,6 @@
         return qs
 
 
-<<<<<<< HEAD
-@permission_required('user.change_credentialapplication', raise_exception=True)
-=======
 class ProjectAutocomplete(autocomplete.Select2QuerySetView):
     def get_queryset(self):
         """
@@ -2287,9 +2284,7 @@
         return qs
 
 
-@login_required
-@user_passes_test(is_admin, redirect_field_name='project_home')
->>>>>>> ed2211c5
+@permission_required('user.change_credentialapplication', raise_exception=True)
 def known_references(request):
     """
     List all known references witht he option of removing the contact date
@@ -2324,15 +2319,9 @@
     return render(request, 'console/static_pages.html', {'pages': pages, 'static_pages_nav': True})
 
 
-<<<<<<< HEAD
 @permission_required('physionet.change_section', raise_exception=True)
-def static_page_sections(request, page):
-=======
-@login_required
-@user_passes_test(is_admin, redirect_field_name='project_home')
 def static_page_sections(request, page_pk):
     static_page = get_object_or_404(StaticPage, pk=page_pk)
->>>>>>> ed2211c5
     if request.method == 'POST':
         section_form = forms.SectionForm(data=request.POST, static_page=static_page)
         if section_form.is_valid():
@@ -2359,15 +2348,9 @@
     )
 
 
-<<<<<<< HEAD
 @permission_required('physionet.change_section', raise_exception=True)
-def static_page_sections_delete(request, page, pk):
-=======
-@login_required
-@user_passes_test(is_admin, redirect_field_name='project_home')
 def static_page_sections_delete(request, page_pk, section_pk):
     static_page = get_object_or_404(StaticPage, pk=page_pk)
->>>>>>> ed2211c5
     if request.method == 'POST':
         section = get_object_or_404(Section, static_page=static_page, pk=section_pk)
         section.delete()
@@ -2376,17 +2359,10 @@
     return redirect('static_page_sections', page_pk=static_page.pk)
 
 
-<<<<<<< HEAD
 @permission_required('physionet.change_section', raise_exception=True)
-def static_page_sections_edit(request, page, pk):
-    section = get_object_or_404(Section, page=Page(page), pk=pk)
-=======
-@login_required
-@user_passes_test(is_admin, redirect_field_name='project_home')
 def static_page_sections_edit(request, page_pk, section_pk):
     static_page = get_object_or_404(StaticPage, pk=page_pk)
     section = get_object_or_404(Section, static_page=static_page, pk=section_pk)
->>>>>>> ed2211c5
     if request.method == 'POST':
         section_form = forms.SectionForm(instance=section, data=request.POST, static_page=static_page)
         if section_form.is_valid():
