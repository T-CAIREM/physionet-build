--- conflicted
+++ resolved
@@ -54,7 +54,6 @@
 from project.utility import readable_size
 from project.validators import MAX_PROJECT_SLUG_LENGTH
 from project.views import get_file_forms, get_project_file_info, process_files_post
-<<<<<<< HEAD
 from user.models import (
     AssociatedEmail,
     CredentialApplication,
@@ -64,14 +63,10 @@
     Training,
     TrainingQuestion,
 )
-=======
 from physionet.enums import LogCategory
-from user.models import (User, CredentialApplication, LegacyCredential,
-                         AssociatedEmail, CredentialReview)
 from console import forms, utility
 from console.forms import ProjectFilterForm, UserFilterForm
 
->>>>>>> 52ec3b4a
 
 LOGGER = logging.getLogger(__name__)
 
