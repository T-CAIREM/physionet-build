--- conflicted
+++ resolved
@@ -90,15 +90,6 @@
         <a id="nav_storage_requests" class="nav-link" href="{% url 'training_list' 'review' %}">
           <i class="fa fa-fw fa-school"></i>
           <span class="nav-link-text">Training</span>
-        </a>
-      </li>
-
-<<<<<<< HEAD
-      <!-- project access -->
-      <li class="nav-item {% if project_access_nav %}active{% endif %}" data-toggle="tooltip" data-placement="right">
-        <a id="nav_protected_project_access" class="nav-link" href="{% url 'protected_project_access' %}">
-          <i class="fa fa-fw fa-universal-access"></i>
-          <span class="nav-link-text">Access</span>
         </a>
       </li>
 
@@ -127,8 +118,6 @@
           </ul>
       </li>
       
-=======
->>>>>>> 7255ec76
       <!-- logs -->
       <li class="nav-item" data-toggle="tooltip" data-placement="right">
       {% if project_access_logs_nav or user_access_logs_nav or gcp_logs_nav or access_requests_nav %}
