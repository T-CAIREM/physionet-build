{% load static %}
<nav class="navbar navbar-expand-lg navbar-dark bg-dark fixed-top d-flex justify-content-between" id="mainNav">
  <label for="navicon" class="navbar-icon">&#9776;</label>
  <input type="checkbox" id="navicon" class="navbar-check">

  <a class="navbar-brand" href="{% url 'home' %}">
    {{ SITE_NAME }}
  </a>

  <!-- start of menu items -->
  <div class="collapse navbar-collapse" id="navbarResponsive">
    <ul class="navbar-nav navbar-sidenav" id="sideAccordion">

      <!-- console home page -->
      <li class="nav-item {% if console_home_nav %}active{% endif %}" data-toggle="tooltip" data-placement="right">
        <a id="nav_console_home" class="nav-link" href="{% url 'console_home' %}">
          <i class="fa fa-fw fa-book-open"></i>
          <span class="nav-link-text">Home</span>
        </a>
      </li>

      <!-- editor home -->
      {% if perms.project.change_publishedproject %}
        <li class="nav-item {% if editor_home %}active{% endif %}" data-toggle="tooltip" data-placement="right">
          <a id="nav_editor_home" class="nav-link" href="{% url 'editor_home' %}">
            <i class="fa fa-fw fa-book-open"></i>
            <span class="nav-link-text">Editor Home</span>
          </a>
        </li>
      {% endif %}

      <!-- projects -->
      {% if perms.project.change_publishedproject %}
        <li class="nav-item" data-toggle="tooltip" data-placement="right">
        {% if project_info_nav or submitted_projects_nav or unsubmitted_projects_nav or published_projects_nav or rejected_projects_nav %}
          <a id="nav_projects_dropdown" class="nav-link nav-link-collapse drop" data-toggle="collapse" href="#projectComponents" data-parent="#sideAccordion" aria-expanded="true">
        {% else %}
          <a id="nav_projects_dropdown" class="nav-link nav-link-collapse drop collapsed" data-toggle="collapse" href="#projectComponents" data-parent="#sideAccordion" aria-expanded="false">
        {% endif %}
            <i class="fa fa-fw fa-clipboard-list"></i>
            <span class="nav-link-text">Projects</span>
          </a>
          <!-- submenu -->
        {% if project_info_nav or submitted_projects_nav or unsubmitted_projects_nav or published_projects_nav or rejected_projects_nav %}
          <ul class="sidenav-second-level collapse show" id="projectComponents" style="">
        {% else %}
          <ul class="sidenav-second-level collapse" id="projectComponents">
        {% endif %}
            <li class="nav-item {% if unsubmitted_projects_nav %}active{% endif %}">
              <a id="nav_unsubmitted_projects" class="nav-link" href="{% url 'unsubmitted_projects' %}">Unsubmitted</a>
            </li>
            <li class="nav-item {% if submitted_projects_nav %}active{% endif %}">
              <a id="nav_submitted_projects" class="nav-link" href="{% url 'submitted_projects' %}">Submitted</a>
            </li>
            <li class="nav-item {% if published_projects_nav %}active{% endif %}">
              <a id="nav_published_projects" class="nav-link" href="{% url 'published_projects' %}">Published</a>
            </li>
            <li class="nav-item {% if rejected_projects_nav %}active{% endif %}">
              <a id="nav_rejected_submissions" class="nav-link" href="{% url 'rejected_submissions' %}">Rejected</a>
            </li>          
          </ul>
        </li>
      {% endif %}
<<<<<<< HEAD
=======
          <li class="nav-item {% if unsubmitted_projects_nav %}active{% endif %}">
            <a id="nav_unsubmitted_projects" class="nav-link" href="{% url 'unsubmitted_projects' %}">Unsubmitted</a>
          </li>
          <li class="nav-item {% if submitted_projects_nav %}active{% endif %}">
            <a id="nav_submitted_projects" class="nav-link" href="{% url 'submitted_projects' %}">Submitted</a>
          </li>
          <li class="nav-item {% if published_projects_nav %}active{% endif %}">
            <a id="nav_published_projects" class="nav-link" href="{% url 'published_projects' %}">Published</a>
          </li>
          <li class="nav-item {% if rejected_projects_nav %}active{% endif %}">
            <a id="nav_rejected_submissions" class="nav-link" href="{% url 'rejected_submissions' %}">Rejected</a>
          </li>
        </ul>
      </li>
>>>>>>> 3a6476d9
      <!-- storage requests -->
      {% if perms.project.change_storagerequest %}
        <li class="nav-item {% if storage_requests_nav %}active{% endif %}" data-toggle="tooltip" data-placement="right">
          <a id="nav_storage_requests" class="nav-link" href="{% url 'storage_requests' %}">
            <i class="fa fa-fw fa-cube"></i>
            <span class="nav-link-text">Storage</span>
          </a>
        </li>
      {% endif %}

      <!-- credentialing -->
      {% if perms.user.change_credentialapplication %}
        <li class="nav-item" data-toggle="tooltip" data-placement="right">
        {% if credentials_nav or past_credentials_nav or known_ref_nav or processing_credentials_nav %}
          <a id="nav_credentialing_dropdown" class="nav-link nav-link-collapse drop" data-toggle="collapse" href="#credentialComponents" data-parent="#sideAccordion" aria-expanded="true">
        {% else %}
          <a id="nav_credentialing_dropdown" class="nav-link nav-link-collapse drop collapsed" data-toggle="collapse" href="#credentialComponents" data-parent="#sideAccordion" aria-expanded="false">
        {% endif %}
            <i class="fa fa-fw fa-hand-paper"></i>
            <span class="nav-link-text">Credentialing</span>
          </a>
          <!-- submenu -->
        {% if credentials_nav or past_credentials_nav or known_ref_nav or processing_credentials_nav %}
          <ul class="sidenav-second-level collapse show" id="credentialComponents">
        {% else %}
          <ul class="sidenav-second-level collapse" id="credentialComponents">
        {% endif %}
            <li class="nav-item {% if processing_credentials_nav %}active{% endif %}">
              <a id="nav_credential_applications" href="{% url 'credential_processing' %}">Processing</a>
            </li>
            <li class="nav-item {% if past_credentials_nav %}active{% endif %} ">
              <a id="nav_all_credential_applications" href="{% url 'credential_applications' 'successful' %}">All Applications</a>
            </li>
            <li class="nav-item {% if known_ref_nav %}active{% endif %} ">
              <a id="nav_known_ref" href="{% url 'known_references' %}">Known References</a>
            </li>
          </ul>
        </li>

        <!-- training -->
        <li class="nav-item {% if training_nav %}active{% endif %}" data-toggle="tooltip" data-placement="right">
          <a id="nav_storage_requests" class="nav-link" href="{% url 'training_list' %}">
            <i class="fa fa-fw fa-school"></i>
            <span class="nav-link-text">Training</span>
          </a>
        </li>
      {% endif %}
<<<<<<< HEAD

      <!-- project access -->
      {% if perms.project.can_view_access_logs %}
        <li class="nav-item {% if project_access_nav %}active{% endif %}" data-toggle="tooltip" data-placement="right">
          <a id="nav_protected_project_access" class="nav-link" href="{% url 'protected_project_access' %}">
            <i class="fa fa-fw fa-universal-access"></i>
            <span class="nav-link-text">Access</span>
          </a>
        </li>

        <!-- logs -->
        <li class="nav-item" data-toggle="tooltip" data-placement="right">
        {% if project_access_logs_nav or user_access_logs_nav or gcp_logs_nav %}
          <a id="nav_logs_dropdown" class="nav-link nav-link-collapse drop" data-toggle="collapse" href="#logsComponent" data-parent="#sideAccordion" aria-expanded="true">
        {% else %}
          <a id="nav_logs_dropdown" class="nav-link nav-link-collapse drop collapsed" data-toggle="collapse" href="#logsComponent" data-parent="#sideAccordion" aria-expanded="false">
        {% endif %}
            <i class="fa fa-fw fa-fingerprint"></i>
            <span class="nav-link-text">Logs</span>
          </a>
          <!-- submenu -->
        {% if project_access_logs_nav or user_access_logs_nav or gcp_logs_nav %}
          <ul class="sidenav-second-level collapse show" id="logsComponent" style="">
        {% else %}
          <ul class="sidenav-second-level collapse" id="logsComponent">
        {% endif %}
            <li class="nav-item {% if project_access_logs_nav %}active{% endif %}">
              <a id="nav_project_access_logs" class="nav-link" href="{% url 'project_access_logs' %}">Project Logs</a>
=======
          <li class="nav-item {% if processing_credentials_nav %}active{% endif %}">
            <a id="nav_credential_applications" href="{% url 'credential_processing' %}">Processing</a>
          </li>
          <li class="nav-item {% if past_credentials_nav %}active{% endif %} ">
            <a id="nav_all_credential_applications" href="{% url 'credential_applications' 'successful' %}">All Applications</a>
          </li>
          <li class="nav-item {% if known_ref_nav %}active{% endif %} ">
            <a id="nav_known_ref" href="{% url 'known_references' %}">Known References</a>
          </li>
        </ul>
      </li>

      <!-- training -->
      <li class="nav-item {% if training_nav %}active{% endif %}" data-toggle="tooltip" data-placement="right">
        <a id="nav_storage_requests" class="nav-link" href="{% url 'training_list' 'review' %}">
          <i class="fa fa-fw fa-school"></i>
          <span class="nav-link-text">Training</span>
        </a>
      </li>

      <!-- legal -->
      <li class="nav-item" data-toggle="tooltip" data-placement="right">
        {% if license_nav or dua_nav or code_of_conduct_nav %}
          <a id="nav_credentialing_dropdown" class="nav-link nav-link-collapse drop" data-toggle="collapse" href="#license" data-parent="#sideAccordion" aria-expanded="true">
        {% else %}
          <a id="nav_users_dropdown" class="nav-link nav-link-collapse drop collapsed" data-toggle="collapse" href="#license" data-parent="#sideAccordion" aria-expanded="false">
        {% endif %}
            <i class="fa fa-fw fa-handshake"></i>
            <span class="nav-link-text">Legal</span>
          </a>
          <!-- submenu -->
        {% if license_nav or dua_nav or code_of_conduct_nav %}
          <ul class="sidenav-second-level collapse show" id="license">
        {% else  %}
          <ul class="sidenav-second-level collapse" id="license">
        {% endif %}
            <li class="nav-item {% if license_nav %}active{% endif %}">
              <a id="nav_active_users" class="nav-link" href="{% url 'license_list' %}">Licenses</a>
            </li>
            <li class="nav-item {% if dua_nav %}active{% endif %}">
              <a id="nav_active_users" class="nav-link" href="{% url 'dua_list' %}">DUAs</a>
            </li>
            <li class="nav-item {% if code_of_conduct_nav %}active{% endif %}">
              <a id="code_of_conduct_nav" class="nav-link" href="{% url 'code_of_conduct_list' %}">Code of Conduct</a>
            </li>
          </ul>
      </li>
      
      <!-- logs -->
      <li class="nav-item" data-toggle="tooltip" data-placement="right">
      {% if project_access_logs_nav or user_access_logs_nav or gcp_logs_nav or access_requests_nav %}
        <a id="nav_logs_dropdown" class="nav-link nav-link-collapse drop" data-toggle="collapse" href="#logsComponent" data-parent="#sideAccordion" aria-expanded="true">
      {% else %}
        <a id="nav_logs_dropdown" class="nav-link nav-link-collapse drop collapsed" data-toggle="collapse" href="#logsComponent" data-parent="#sideAccordion" aria-expanded="false">
      {% endif %}
          <i class="fa fa-fw fa-fingerprint"></i>
          <span class="nav-link-text">Logs</span>
        </a>
        <!-- submenu -->
      {% if project_access_logs_nav or user_access_logs_nav or gcp_logs_nav or access_requests_nav %}
        <ul class="sidenav-second-level collapse show" id="logsComponent" style="">
      {% else %}
        <ul class="sidenav-second-level collapse" id="logsComponent">
      {% endif %}
          <li class="nav-item {% if project_access_logs_nav %}active{% endif %}">
            <a id="nav_project_access_logs" class="nav-link" href="{% url 'project_access_logs' %}">Project Logs</a>
          </li>
          <li class="nav-item {% if access_requests_nav %}active{% endif %}">
            <a id="nav_all_users" class="nav-link" href="{% url 'project_access_requests_list' %}">Access Requests</a>
          </li>
          <li class="nav-item {% if user_access_logs_nav %}active{% endif %}">
            <a id="nav_user_access_logs" class="nav-link" href="{% url 'user_access_logs' %}">User Logs</a>
          </li>
          {% if storage_type == 'GCP' %}
            <li class="nav-item {% if gcp_logs_nav %}active{% endif %}">
              <a id="nav_gcp_logs" class="nav-link" href="{% url 'gcp_signed_urls_logs' %}">GCP Logs</a>
>>>>>>> 3a6476d9
            </li>
            <li class="nav-item {% if user_access_logs_nav %}active{% endif %}">
              <a id="nav_user_access_logs" class="nav-link" href="{% url 'user_access_logs' %}">User Logs</a>
            </li>
            {% if storage_type == 'GCP' %}
              <li class="nav-item {% if gcp_logs_nav %}active{% endif %}">
                <a id="nav_gcp_logs" class="nav-link" href="{% url 'gcp_signed_urls_logs' %}">GCP Logs</a>
              </li>
            {% endif %}
          </ul>
        </li>
      {% endif %}
      

      <!-- users -->
      {% if perms.user.view_user %}
        <li class="nav-item" data-toggle="tooltip" data-placement="right">
        {% if user_nav %}
          <a id="nav_users_dropdown" class="nav-link nav-link-collapse drop" data-toggle="collapse" href="#userComponents" data-parent="#sideAccordion" aria-expanded="true">
        {% else %}
          <a id="nav_users_dropdown" class="nav-link nav-link-collapse drop collapsed" data-toggle="collapse" href="#userComponents" data-parent="#sideAccordion" aria-expanded="false">
        {% endif %}
            <i class="fa fa-fw fa-user-check"></i>
            <span class="nav-link-text">Users</span>
          </a>
          <!-- submenu -->
        {% if user_nav %}
          <ul class="sidenav-second-level collapse show" id="userComponents">
        {% else  %}
          <ul class="sidenav-second-level collapse" id="userComponents">
        {% endif %}
            <li class="nav-item {% if group == 'active' %}active{% endif %}">
              <a id="nav_active_users" class="nav-link" href="{% url 'users' 'active' %}">Active Users</a>
            </li>
            <li class="nav-item {% if group == 'inactive' %}active{% endif %}">
              <a id="nav_active_users" class="nav-link" href="{% url 'users' 'inactive' %}">Inactive Users</a>
            </li>
            <li class="nav-item {% if group == 'all' %}active{% endif %}">
              <a id="nav_all_users" class="nav-link" href="{% url 'users' 'all' %}">All Users</a>
            </li>
            <li class="nav-item {% if group == 'admin' %}active{% endif %}">
              <a id="nav_all_users" class="nav-link" href="{% url 'users' 'admin' %}"> {{admin}}Administrators</a>
            </li>
          </ul>
        </li>
      {% endif %}

      <!-- featured content -->
      {% if perms.project.can_edit_featured_content %}
        <li class="nav-item {% if featured_content_nav %}active{% endif %}" data-toggle="tooltip" data-placement="right">
          <a id="nav_console_featured" class="nav-link" href="{% url 'featured_content' %}">
            <i class="fa fa-fw fa-star"></i>
            <span class="nav-link-text">Featured Content</span>
          </a>
        </li>
      {% endif %}

      <!-- news -->
      {% if perms.notification.change_news %}
        <li class="nav-item {% if news_nav %}active{% endif %}" data-toggle="tooltip" data-placement="right">
          <a id="nav_console_news" class="nav-link" href="{% url 'news_console' %}">
            <i class="fa fa-fw fa-newspaper"></i>
            <span class="nav-link-text">News</span>
          </a>
        </li>
      {% endif %}

      <!-- guidelines and documentation -->
      {% if perms.project.can_view_project_guidelines %}
        <li class="nav-item" data-toggle="tooltip" data-placement="right">
        {% if guidelines_review_nav %}
          <a id="nav_guidelines_dropdown" class="nav-link nav-link-collapse drop" data-toggle="collapse" href="#guidelinesComponents" data-parent="#sideAccordion" aria-expanded="true">
        {% else %}
          <a id="nav_guidelines_dropdown" class="nav-link nav-link-collapse drop collapsed" data-toggle="collapse" href="#guidelinesComponents" data-parent="#sideAccordion" aria-expanded="false">
        {% endif %}
            <i class="fa fa-fw fa-book"></i>
            <span class="nav-link-text">Guidelines</span>
          </a>
          <!-- submenu -->
        {% if guidelines_review_nav %}
          <ul class="sidenav-second-level collapse show" id="guidelinesComponents">
        {% else  %}
          <ul class="sidenav-second-level collapse" id="guidelinesComponents">
        {% endif %}
            <li class="nav-item {% if guidelines_review_nav %}active{% endif %}">
              <a href="{% url 'guidelines_review' %}">Project review</a>
            </li>
          </ul>
        </li>
      {% endif %}

      <!-- usage stats -->
      {% if perms.project.can_view_stats %}
        <li class="nav-item" data-toggle="tooltip" data-placement="right">
        {% if stats_nav %}
          <a id="nav_usage_dropdown" class="nav-link nav-link-collapse collapsed drop" data-toggle="collapse" href="#statsComponents" data-parent="#sideAccordion" aria-expanded="true">
        {% else %}
          <a id="nav_usage_dropdown" class="nav-link nav-link-collapse collapsed drop" data-toggle="collapse" href="#statsComponents" data-parent="#sideAccordion" aria-expanded="False">
        {% endif %}
            <i class="fa fa-fw fa-chart-area"></i>
            <span class="nav-link-text">Usage Stats</span>
          </a>
          <!-- submenu -->
          {% if stats_nav %}
          <ul class="sidenav-second-level collapse show" id="statsComponents">
          {% else  %}
          <ul class="sidenav-second-level collapse" id="statsComponents">
          {% endif %}
            <li>
            <li class="nav-item {% if submenu == 'editorial' %}active{% endif %}">
              <a href="{% url 'editorial_stats' %}">Editorial</a>
            </li>
            <li class="nav-item {% if submenu == 'credential' %}active{% endif %}">
              <a href="{% url 'credentialing_stats' %}">Credentialing</a>
            </li>
            <li class="nav-item {% if submenu == 'submissions' %}active{% endif %}">
              <a href="{% url 'submission_stats' %}">Submissions</a>
            </li>
          </ul>
        </li>
      {% endif %}

      <!-- static pages -->
      {% if perms.physionet.change_section %}
        <li class="nav-item {% if static_pages_nav %}active{% endif %}" data-toggle="tooltip" data-placement="right">
          <a id="nav_console_news" class="nav-link" href="{% url 'static_pages' %}">
            <i class="fa fa-fw fa-window-maximize"></i>
            <span class="nav-link-text">Static Pages</span>
          </a>
        </li>
      {% endif %}

    <!-- end of menu items -->
    </ul>

    <ul class="navbar-nav sidenav-toggler">
      <li class="nav-item">
        <a class="nav-link text-center" id="sidenavToggler">
          <i class="fa fa-fw fa-fw fa-angle-left"></i>
        </a>
      </li>
    </ul>

    {# The top navbar content #}
    {% include "navbar_content.html" %}
  </div>
  <div class="navbar-search">
    <form class="form-inline" action="{% url 'content_index' %}">
        <input name="topic" class="search-input" type="text" placeholder="Search">
        <span class="input-group-btn">
          <button id="search-button" type="submit" class="btn-search my-2 my-sm-0" type="button"><i class="fa fa-search"></i></button>
        </span>
    </form>
  </div>
</nav><|MERGE_RESOLUTION|>--- conflicted
+++ resolved
@@ -61,23 +61,6 @@
           </ul>
         </li>
       {% endif %}
-<<<<<<< HEAD
-=======
-          <li class="nav-item {% if unsubmitted_projects_nav %}active{% endif %}">
-            <a id="nav_unsubmitted_projects" class="nav-link" href="{% url 'unsubmitted_projects' %}">Unsubmitted</a>
-          </li>
-          <li class="nav-item {% if submitted_projects_nav %}active{% endif %}">
-            <a id="nav_submitted_projects" class="nav-link" href="{% url 'submitted_projects' %}">Submitted</a>
-          </li>
-          <li class="nav-item {% if published_projects_nav %}active{% endif %}">
-            <a id="nav_published_projects" class="nav-link" href="{% url 'published_projects' %}">Published</a>
-          </li>
-          <li class="nav-item {% if rejected_projects_nav %}active{% endif %}">
-            <a id="nav_rejected_submissions" class="nav-link" href="{% url 'rejected_submissions' %}">Rejected</a>
-          </li>
-        </ul>
-      </li>
->>>>>>> 3a6476d9
       <!-- storage requests -->
       {% if perms.project.change_storagerequest %}
         <li class="nav-item {% if storage_requests_nav %}active{% endif %}" data-toggle="tooltip" data-placement="right">
@@ -119,61 +102,12 @@
 
         <!-- training -->
         <li class="nav-item {% if training_nav %}active{% endif %}" data-toggle="tooltip" data-placement="right">
-          <a id="nav_storage_requests" class="nav-link" href="{% url 'training_list' %}">
+          <a id="nav_storage_requests" class="nav-link" href="{% url 'training_list' 'review' %}">
             <i class="fa fa-fw fa-school"></i>
             <span class="nav-link-text">Training</span>
           </a>
         </li>
       {% endif %}
-<<<<<<< HEAD
-
-      <!-- project access -->
-      {% if perms.project.can_view_access_logs %}
-        <li class="nav-item {% if project_access_nav %}active{% endif %}" data-toggle="tooltip" data-placement="right">
-          <a id="nav_protected_project_access" class="nav-link" href="{% url 'protected_project_access' %}">
-            <i class="fa fa-fw fa-universal-access"></i>
-            <span class="nav-link-text">Access</span>
-          </a>
-        </li>
-
-        <!-- logs -->
-        <li class="nav-item" data-toggle="tooltip" data-placement="right">
-        {% if project_access_logs_nav or user_access_logs_nav or gcp_logs_nav %}
-          <a id="nav_logs_dropdown" class="nav-link nav-link-collapse drop" data-toggle="collapse" href="#logsComponent" data-parent="#sideAccordion" aria-expanded="true">
-        {% else %}
-          <a id="nav_logs_dropdown" class="nav-link nav-link-collapse drop collapsed" data-toggle="collapse" href="#logsComponent" data-parent="#sideAccordion" aria-expanded="false">
-        {% endif %}
-            <i class="fa fa-fw fa-fingerprint"></i>
-            <span class="nav-link-text">Logs</span>
-          </a>
-          <!-- submenu -->
-        {% if project_access_logs_nav or user_access_logs_nav or gcp_logs_nav %}
-          <ul class="sidenav-second-level collapse show" id="logsComponent" style="">
-        {% else %}
-          <ul class="sidenav-second-level collapse" id="logsComponent">
-        {% endif %}
-            <li class="nav-item {% if project_access_logs_nav %}active{% endif %}">
-              <a id="nav_project_access_logs" class="nav-link" href="{% url 'project_access_logs' %}">Project Logs</a>
-=======
-          <li class="nav-item {% if processing_credentials_nav %}active{% endif %}">
-            <a id="nav_credential_applications" href="{% url 'credential_processing' %}">Processing</a>
-          </li>
-          <li class="nav-item {% if past_credentials_nav %}active{% endif %} ">
-            <a id="nav_all_credential_applications" href="{% url 'credential_applications' 'successful' %}">All Applications</a>
-          </li>
-          <li class="nav-item {% if known_ref_nav %}active{% endif %} ">
-            <a id="nav_known_ref" href="{% url 'known_references' %}">Known References</a>
-          </li>
-        </ul>
-      </li>
-
-      <!-- training -->
-      <li class="nav-item {% if training_nav %}active{% endif %}" data-toggle="tooltip" data-placement="right">
-        <a id="nav_storage_requests" class="nav-link" href="{% url 'training_list' 'review' %}">
-          <i class="fa fa-fw fa-school"></i>
-          <span class="nav-link-text">Training</span>
-        </a>
-      </li>
 
       <!-- legal -->
       <li class="nav-item" data-toggle="tooltip" data-placement="right">
@@ -204,34 +138,27 @@
       </li>
       
       <!-- logs -->
-      <li class="nav-item" data-toggle="tooltip" data-placement="right">
-      {% if project_access_logs_nav or user_access_logs_nav or gcp_logs_nav or access_requests_nav %}
-        <a id="nav_logs_dropdown" class="nav-link nav-link-collapse drop" data-toggle="collapse" href="#logsComponent" data-parent="#sideAccordion" aria-expanded="true">
-      {% else %}
-        <a id="nav_logs_dropdown" class="nav-link nav-link-collapse drop collapsed" data-toggle="collapse" href="#logsComponent" data-parent="#sideAccordion" aria-expanded="false">
-      {% endif %}
-          <i class="fa fa-fw fa-fingerprint"></i>
-          <span class="nav-link-text">Logs</span>
-        </a>
-        <!-- submenu -->
-      {% if project_access_logs_nav or user_access_logs_nav or gcp_logs_nav or access_requests_nav %}
-        <ul class="sidenav-second-level collapse show" id="logsComponent" style="">
-      {% else %}
-        <ul class="sidenav-second-level collapse" id="logsComponent">
-      {% endif %}
-          <li class="nav-item {% if project_access_logs_nav %}active{% endif %}">
-            <a id="nav_project_access_logs" class="nav-link" href="{% url 'project_access_logs' %}">Project Logs</a>
-          </li>
-          <li class="nav-item {% if access_requests_nav %}active{% endif %}">
-            <a id="nav_all_users" class="nav-link" href="{% url 'project_access_requests_list' %}">Access Requests</a>
-          </li>
-          <li class="nav-item {% if user_access_logs_nav %}active{% endif %}">
-            <a id="nav_user_access_logs" class="nav-link" href="{% url 'user_access_logs' %}">User Logs</a>
-          </li>
-          {% if storage_type == 'GCP' %}
-            <li class="nav-item {% if gcp_logs_nav %}active{% endif %}">
-              <a id="nav_gcp_logs" class="nav-link" href="{% url 'gcp_signed_urls_logs' %}">GCP Logs</a>
->>>>>>> 3a6476d9
+      {% if perms.project.can_view_access_logs %}
+        <li class="nav-item" data-toggle="tooltip" data-placement="right">
+        {% if project_access_logs_nav or user_access_logs_nav or gcp_logs_nav or access_requests_nav %}
+          <a id="nav_logs_dropdown" class="nav-link nav-link-collapse drop" data-toggle="collapse" href="#logsComponent" data-parent="#sideAccordion" aria-expanded="true">
+        {% else %}
+          <a id="nav_logs_dropdown" class="nav-link nav-link-collapse drop collapsed" data-toggle="collapse" href="#logsComponent" data-parent="#sideAccordion" aria-expanded="false">
+        {% endif %}
+            <i class="fa fa-fw fa-fingerprint"></i>
+            <span class="nav-link-text">Logs</span>
+          </a>
+          <!-- submenu -->
+        {% if project_access_logs_nav or user_access_logs_nav or gcp_logs_nav or access_requests_nav %}
+          <ul class="sidenav-second-level collapse show" id="logsComponent" style="">
+        {% else %}
+          <ul class="sidenav-second-level collapse" id="logsComponent">
+        {% endif %}
+            <li class="nav-item {% if project_access_logs_nav %}active{% endif %}">
+              <a id="nav_project_access_logs" class="nav-link" href="{% url 'project_access_logs' %}">Project Logs</a>
+            </li>
+            <li class="nav-item {% if access_requests_nav %}active{% endif %}">
+              <a id="nav_all_users" class="nav-link" href="{% url 'project_access_requests_list' %}">Access Requests</a>
             </li>
             <li class="nav-item {% if user_access_logs_nav %}active{% endif %}">
               <a id="nav_user_access_logs" class="nav-link" href="{% url 'user_access_logs' %}">User Logs</a>
@@ -240,9 +167,17 @@
               <li class="nav-item {% if gcp_logs_nav %}active{% endif %}">
                 <a id="nav_gcp_logs" class="nav-link" href="{% url 'gcp_signed_urls_logs' %}">GCP Logs</a>
               </li>
-            {% endif %}
-          </ul>
-        </li>
+              <li class="nav-item {% if user_access_logs_nav %}active{% endif %}">
+                <a id="nav_user_access_logs" class="nav-link" href="{% url 'user_access_logs' %}">User Logs</a>
+              </li>
+              {% if storage_type == 'GCP' %}
+                <li class="nav-item {% if gcp_logs_nav %}active{% endif %}">
+                  <a id="nav_gcp_logs" class="nav-link" href="{% url 'gcp_signed_urls_logs' %}">GCP Logs</a>
+                </li>
+              {% endif %}
+            </ul>
+          </li>
+        {% endif %}
       {% endif %}
       
 
