--- conflicted
+++ resolved
@@ -134,10 +134,6 @@
 
 # SCSS Theme Variables
 # These variables are used to set the theme colors for the site
-<<<<<<< HEAD
-DARK='#1E3765'
-PRIMARY='#337ab7'
-=======
 DARK='#343A40'
 PRIMARY='#002A5C'
 
@@ -146,5 +142,4 @@
 MAX_EMAILS_PER_USER = 10
 
 # Max training report size in bytes
-MAX_TRAINING_REPORT_UPLOAD_SIZE = 1048576
->>>>>>> 3fe37a8e
+MAX_TRAINING_REPORT_UPLOAD_SIZE = 1048576